--- conflicted
+++ resolved
@@ -55,25 +55,17 @@
     ) -> Result<(), RotoReport> {
         trace!("compile eval {}", self.name);
 
-<<<<<<< HEAD
-        let res = compile_res.packs();
-=======
         let files = pipeline::test_file(self.source_code);
         let trees = pipeline::parse(&files).unwrap();
         pipeline::typecheck(&files, &trees).unwrap();
         let symbols = pipeline::evaluate(&files, &trees).unwrap();
         let res = pipeline::compile(&files, &symbols, None);
->>>>>>> 4a698338
 
         match expect_success {
-            false => assert!(!res.1.is_empty()),
-            true => assert!(!res.0.is_empty() && res.1.is_empty()),
+            false => assert!(res.is_err()),
+            true => assert!(res.is_ok()),
         };
 
-<<<<<<< HEAD
-        Ok(())
-=======
         res.map(|_| ())
->>>>>>> 4a698338
     }
 }