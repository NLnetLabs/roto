--- conflicted
+++ resolved
@@ -3,8 +3,8 @@
 use roto::{
     ast::AcceptReject,
     blocks::Scope::{self, Filter, FilterMap},
-<<<<<<< HEAD
-    compiler::{CompileError, Compiler},
+    compiler::CompileError,
+    pipeline,
     types::{
         builtin::{
             BuiltinTypeValue, BytesRecord, NlriStatus, PeerId, PeerRibType,
@@ -14,23 +14,12 @@
         lazyrecord_types::{
             BmpMessage, InitiationMessage, LazyRecordTypeDef, RouteMonitoring,
         },
-=======
-    compiler::CompileError,
-    pipeline,
-    types::{
-        builtin::{BuiltinTypeValue, BytesRecord},
-        collections::Record,
-        lazyrecord_types::{BmpMessage, InitiationMessage, RouteMonitoring},
->>>>>>> 4a698338
         typedef::TypeDef,
         typevalue::TypeValue,
     },
     vm::{self, VmResult},
 };
-<<<<<<< HEAD
 use inetnum::asn::Asn;
-=======
->>>>>>> 4a698338
 use routes::bmp::encode::{
     mk_peer_down_notification_msg, mk_per_peer_header, mk_termination_msg,
 };
@@ -289,10 +278,9 @@
     source_code: &'static str,
 ) -> Result<VmResult, Box<dyn std::error::Error>> {
     println!("Evaluate filter-map {}...", name);
-
-<<<<<<< HEAD
+    
         // Compile the source code in this example
-        let rotolo = Compiler::build(source_code)?;
+        let rotolo = pipeline::run_test(source_code, None)?;
         let roto_pack = rotolo.retrieve_pack_as_refs(&name)?;
     
         trace!("Used Arguments");
@@ -347,46 +335,6 @@
         trace!("tx    : {:?}", res.tx);
     
         Ok(res)
-=======
-    // Compile the source code in this example
-    let rotolo = pipeline::run_test(source_code, None)?;
-    let roto_pack = rotolo.retrieve_pack_as_refs(&name)?;
-
-    trace!("Used Arguments");
-    trace!("{:#?}", &roto_pack.get_arguments());
-    trace!("Used Data Sources");
-    trace!("{:#?}", &roto_pack.get_data_sources());
-
-    let ds_ref = roto_pack.get_data_sources();
-
-    for mb in roto_pack.get_mir().iter() {
-        println!("{}", mb);
-    }
-
-    let mut vm = vm::VmBuilder::new()
-        // .with_arguments(args)
-        .with_data_sources(ds_ref)
-        .with_mir_code(roto_pack.get_mir())
-        .build()?;
-
-    let mem = &mut vm::LinearMemory::uninit();
-    let res = vm
-        .exec(
-            payload,
-            None::<Record>,
-            // Some(filter_map_arguments),
-            None,
-            mem,
-        )
-        .unwrap();
-
-    trace!("\nRESULT");
-    trace!("action: {}", res.accept_reject);
-    trace!("rx    : {:?}", res.rx);
-    trace!("tx    : {:?}", res.tx);
-
-    Ok(res)
->>>>>>> 4a698338
 }
 
 fn initiation_payload_example() -> Vec<u8> {
