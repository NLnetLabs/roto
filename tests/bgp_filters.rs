--- conflicted
+++ resolved
@@ -4,17 +4,9 @@
 use roto::{
     ast::AcceptReject, blocks::Scope, pipeline, types::{
         builtin::{
-<<<<<<< HEAD
             basic_route::{PeerId, PeerRibType, Provenance}, explode_announcements, NlriStatus, PrefixRoute, RouteContext
         }, collections::{BytesRecord, Record}, lazyrecord_types::BgpUpdateMessage,
-    },
-    vm::{self, VmResult},
-=======
-            RawRouteWithDeltas, RotondaId, RouteStatus, UpdateMessage,
-        },
-        collections::Record,
     }, vm::{self, VmResult}
->>>>>>> 4a698338
 };
 use inetnum::asn::Asn;
 use routecore::bgp::message::SessionConfig;
