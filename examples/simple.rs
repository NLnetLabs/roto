use roto::{read_files, Runtime, Verdict};
use roto_macros::roto_method;

struct Bla {
    _x: u16,
    y: u32,
    _z: u32,
}

fn main() -> Result<(), roto::RotoReport> {
    env_logger::init();

    let mut runtime = Runtime::basic().unwrap();

    runtime.register_type::<Bla>().unwrap();

    #[roto_method(runtime, Bla, y)]
    fn get_y(bla: *const Bla) -> u32 {
        unsafe { &*bla }.y
    }

    let mut compiled = read_files(["examples/simple.roto"])?
        .compile(runtime, usize::BITS / 8)
        .inspect_err(|e| eprintln!("{e}"))?;

    let func = compiled
        .get_function::<(*mut Bla,), Verdict<u32, ()>>("main")
        .inspect_err(|e| eprintln!("{e}"))
        .unwrap();

<<<<<<< HEAD
    std::thread::scope(|s| {
        let threads: Vec<_> = (0..20)
            .map(|i| {
                s.spawn(|| {
                    compiled;
                    1i32
                })
                // let f = &func;
                // s.spawn(move || {
                //     let mut bla = Bla { _x: 1, y: i, _z: 1 };
                //     let res = f.call(&mut bla as *mut _);
                //     res
                // })
            })
            .collect();

        for t in threads {
            println!("{:?}", t.join().unwrap());
        }
    });

=======
    let func2 = compiled
        .get_function::<(u32,), Verdict<(), ()>>("just_reject")
        .inspect_err(|e| eprintln!("{e}"))
        .unwrap();

    // We should now be able to drop this safely, because each func has an Arc
    // to the data it references.
    drop(compiled);

    for y in 0..20 {
        let mut bla = Bla { _x: 1, y, _z: 1 };

        let func = func.clone();
        std::thread::spawn(move || {
            let res = func.call(&mut bla as *mut _);
            let expected = if y > 10 {
                Verdict::Accept(y * 2)
            } else {
                Verdict::Reject(())
            };
            println!("main({y}) = {res:?}   (expected: {expected:?})");
        })
        .join()
        .unwrap();

        let res = func2.call(y);
        println!("{res:?}");
    }
>>>>>>> 9bdd5577
    Ok(())
}<|MERGE_RESOLUTION|>--- conflicted
+++ resolved
@@ -28,29 +28,6 @@
         .inspect_err(|e| eprintln!("{e}"))
         .unwrap();
 
-<<<<<<< HEAD
-    std::thread::scope(|s| {
-        let threads: Vec<_> = (0..20)
-            .map(|i| {
-                s.spawn(|| {
-                    compiled;
-                    1i32
-                })
-                // let f = &func;
-                // s.spawn(move || {
-                //     let mut bla = Bla { _x: 1, y: i, _z: 1 };
-                //     let res = f.call(&mut bla as *mut _);
-                //     res
-                // })
-            })
-            .collect();
-
-        for t in threads {
-            println!("{:?}", t.join().unwrap());
-        }
-    });
-
-=======
     let func2 = compiled
         .get_function::<(u32,), Verdict<(), ()>>("just_reject")
         .inspect_err(|e| eprintln!("{e}"))
@@ -79,6 +56,5 @@
         let res = func2.call(y);
         println!("{res:?}");
     }
->>>>>>> 9bdd5577
     Ok(())
 }