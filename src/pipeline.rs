--- conflicted
+++ resolved
@@ -83,12 +83,7 @@
 /// Compiler stage: HIR
 pub struct Lowered {
     pub ir: Vec<ir::Function>,
-<<<<<<< HEAD
     runtime_functions: HashMap<usize, IrFunction>,
-    identifiers: StringInterner<StringBackend>,
-=======
-    runtime_functions: HashMap<String, IrFunction>,
->>>>>>> 9bdd5577
     label_store: LabelStore,
     type_info: TypeInfo,
 }
