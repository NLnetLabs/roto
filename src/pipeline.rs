--- conflicted
+++ resolved
@@ -1,8 +1,6 @@
 //! Compiler pipeline that executes multiple compiler stages in sequence
 
 use std::{collections::HashMap, fmt, path::Path};
-
-use log::info;
 
 use crate::{
     codegen::{
@@ -11,16 +9,11 @@
         Module, TypedFunc,
     },
     file_tree::SourceFile,
-    ir_printer::{IrPrinter, Printable},
     label::LabelStore,
     lir::{
         self,
         eval::{self, Memory},
         ir,
-<<<<<<< HEAD
-=======
-        label::LabelStore,
->>>>>>> 0d2495c4
         value::IrValue,
     },
     mir,
@@ -40,6 +33,12 @@
     FileTree,
 };
 
+#[cfg(feature = "logger")]
+use crate::ir_printer::{IrPrinter, Printable};
+
+#[cfg(feature = "logger")]
+use log::info;
+
 #[derive(Debug)]
 pub enum RotoError {
     Read(String, std::io::Error),
@@ -295,29 +294,18 @@
             &mut label_store,
         );
 
-<<<<<<< HEAD
-        if log::log_enabled!(log::Level::Info) {
-            let printer = IrPrinter {
-                type_info: &type_info,
-                label_store: &label_store,
-                scope: None,
-            };
-            let s = ir.print(&printer);
-            info!("\n{s}");
-=======
         #[cfg(feature = "logger")]
         {
             use ir::IrPrinter;
-            let _ = env_logger::try_init();
             if log::log_enabled!(log::Level::Info) {
-                let s = IrPrinter {
-                    scope_graph: &type_info.scope_graph,
+                let printer = IrPrinter {
+                    type_info: &type_info,
                     label_store: &label_store,
-                }
-                .program(&ir);
-                println!("{s}");
+                    scope: None,
+                };
+                let s = ir.print(&printer);
+                info!("\n{s}");
             }
->>>>>>> 0d2495c4
         }
 
         LoweredToMir {
@@ -349,14 +337,18 @@
         };
         let ir = lir::lower_to_lir(&mut ctx, ir);
 
-        if log::log_enabled!(log::Level::Info) {
-            let printer = IrPrinter {
-                type_info: &type_info,
-                label_store: &label_store,
-                scope: None,
-            };
-            let s = ir.print(&printer);
-            info!("\n{s}");
+        #[cfg(feature = "logger")]
+        {
+            use ir::IrPrinter;
+            if log::log_enabled!(log::Level::Info) {
+                let printer = IrPrinter {
+                    type_info: &type_info,
+                    label_store: &label_store,
+                    scope: None,
+                };
+                let s = ir.print(&printer);
+                info!("\n{s}");
+            }
         }
 
         LoweredToLir {
