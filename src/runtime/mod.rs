--- conflicted
+++ resolved
@@ -33,12 +33,8 @@
 use std::{any::TypeId, net::IpAddr};
 
 use func::{Func, FunctionDescription};
-<<<<<<< HEAD
 use inetnum::{addr::Prefix, asn::Asn};
-=======
-use inetnum::asn::Asn;
-use roto_macros::roto_method;
->>>>>>> 9bdd5577
+use roto_macros::{roto_method, roto_static_method};
 use ty::{Ty, TypeDescription, TypeRegistry};
 
 /// Provides the types and functions that Roto can access via FFI
@@ -335,25 +331,11 @@
         rt.register_type::<IpAddr>()?;
         rt.register_type::<Prefix>()?;
 
-        extern "C" fn prefix_new(out: *mut Prefix, ip: *mut IpAddr, len: u8) {
+        #[roto_static_method(rt, Prefix, new)]
+        fn prefix_new(ip: *const IpAddr, len: u8) -> Prefix {
             let ip = unsafe { *ip };
-
-            let p = Prefix::new(ip, len).unwrap();
-            let p = unsafe {
-                std::mem::transmute::<Prefix, [u8; std::mem::size_of::<Prefix>()]>(p)
-            };
-
-            let out = out as *mut [u8; std::mem::size_of::<Prefix>()];
-            unsafe {
-                *out = p;
-            }
-        }
-
-        rt.register_static_method::<Prefix, _, _>(
-            "new",
-            prefix_new as extern "C" fn(_, _, _) -> _,
-        )
-        .unwrap();
+            Prefix::new(ip, len).unwrap()
+        } 
 
         #[roto_method(rt, IpAddr, eq)]
         fn ipaddr_eq(a: *const IpAddr, b: *const IpAddr) -> bool {
@@ -396,24 +378,12 @@
 #[cfg(test)]
 pub mod tests {
     use super::Runtime;
-<<<<<<< HEAD
+    use roto_macros::{roto_function, roto_method};
     use routecore::bgp::{
         aspath::{AsPath, HopPath},
         communities::Community,
         path_attributes::{
             Aggregator, AtomicAggregate, MultiExitDisc, NextHop,
-=======
-    use roto_macros::{roto_function, roto_method};
-    use routecore::{
-        addr::Prefix,
-        bgp::{
-            aspath::{AsPath, HopPath},
-            communities::Community,
-            path_attributes::{
-                Aggregator, AtomicAggregate, MultiExitDisc, NextHop,
-            },
-            types::{LocalPref, OriginType},
->>>>>>> 9bdd5577
         },
         types::{LocalPref, OriginType},
     };
