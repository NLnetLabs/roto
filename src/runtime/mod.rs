//! Runtime definition for Roto
//!
//! Roto is an embedded language, therefore, it must be hooked up to the
//! outside world to do anything useful besides pure computation. This
//! connection is provided by the [`Runtime`], which exposes types, methods
//! and functions to Roto.
//!
//! Roto can run in different [`Runtime`]s, depending on the situation.
//! Extending the default [`Runtime`] is the primary way to extend the
//! capabilities of Roto.
//!
//! > **Note about safety**: You should be careful with the functions
//! > provided to Roto. If the types of functions and methods in Roto do
//! > not match up with the types in Rust then the Roto script will probably
//! > be unsound. That being said, FFI is just unsafe in general.
//!
//! TODO: Figure out some macro to automatically derive the correct
//! signature.
//!
//! A runtime function needs a bit of information:
//!  - The number of arguments
//!  - The type of the arguments.
//!  - The return type
//!  - Whether or not a type should be copied is not just up to the type
//!    but also up to the method, making this whole thing more complicated.
//!
//! We might need polymorphism over the number of arguments.
//! The IR needs typed variables to do this correctly.

pub mod context;
pub mod func;
pub mod layout;
pub mod optional;
pub mod ty;
pub mod val;
pub mod verdict;

#[cfg(test)]
pub mod tests;

use core::{slice, str};
use std::{
    any::{type_name, TypeId},
    collections::HashMap,
    net::{IpAddr, Ipv4Addr, Ipv6Addr},
    ptr,
    sync::Arc,
};

use context::ContextDescription;
use func::{Func, FunctionDescription};
use inetnum::{addr::Prefix, asn::Asn};
use layout::Layout;
use roto_macros::{roto_method, roto_static_method};
use ty::{Ty, TypeDescription, TypeRegistry};

<<<<<<< HEAD
use crate::{ast::Identifier, codegen::check::RotoFunc, Context};
=======
use crate::{
    ast::Identifier,
    parser::token::{Lexer, Token},
    Context,
};
>>>>>>> 5a375eed

/// Provides the types and functions that Roto can access via FFI
///
/// Even some types that can be written as literals should be provided here.
/// The idea here is that Roto can be used with different representations
/// of these types in different applications. The type checker will yield an
/// error if a literal is provided for an undeclared type.
#[derive(Clone)]
pub struct Runtime {
    pub context: Option<ContextDescription>,
    pub runtime_types: Vec<RuntimeType>,
    pub functions: Vec<RuntimeFunction>,
    pub constants: HashMap<Identifier, RuntimeConstant>,
    pub type_registry: TypeRegistry,
    pub string_init_function:
        unsafe extern "C" fn(*mut Arc<str>, *mut u8, u32),
}

#[derive(Clone, Debug)]
pub enum Movability {
    // This type is passed by value, only available for built-in types.
    Value,

    // This type can be copied without calling clone and drop.
    Copy,

    // This type needs a clone and drop function.
    CloneDrop(CloneDrop),
}

#[derive(Clone, Debug)]
pub struct CloneDrop {
    pub clone: unsafe extern "C" fn(*const (), *mut ()),
    pub drop: unsafe extern "C" fn(*mut ()),
}

unsafe extern "C" fn extern_clone<T: Clone>(from: *const (), to: *mut ()) {
    let from = from as *const T;
    let to = to as *mut T;

    let from = unsafe { &*from };

    // *to is uninitialized so we *must* use std::ptr::write instead of using
    // a pointer assignment.
    unsafe { std::ptr::write(to, from.clone()) };
}

unsafe extern "C" fn extern_drop<T>(x: *mut ()) {
    let x = x as *mut T;
    unsafe { std::ptr::drop_in_place(x) };
}

unsafe extern "C" fn init_string(s: *mut Arc<str>, data: *mut u8, len: u32) {
    let slice = unsafe { slice::from_raw_parts(data, len as usize) };
    let str = unsafe { str::from_utf8_unchecked(slice) };
    unsafe { ptr::write(s, str.into()) };
}

#[derive(Clone, Debug)]
pub struct RuntimeType {
    /// The name the type can be referenced by from Roto
    name: String,

    /// [`TypeId`] of the registered type
    ///
    /// This can be used to index into the [`TypeRegistry`]
    type_id: TypeId,

    /// Whether this type is `Copy`
    movability: Movability,

    /// Layout of the type
    layout: Layout,

    /// Docstring of the type to display in documentation
    docstring: String,
}

impl RuntimeType {
    pub fn name(&self) -> &str {
        &self.name
    }

    pub fn type_id(&self) -> TypeId {
        self.type_id
    }

    pub fn movability(&self) -> &Movability {
        &self.movability
    }

    pub fn layout(&self) -> Layout {
        self.layout.clone()
    }
}

#[derive(Clone, Debug, PartialEq, Eq)]
pub enum FunctionKind {
    Free,
    Method(TypeId),
    StaticMethod(TypeId),
}

#[derive(Clone, Debug, PartialEq, Eq)]
pub struct RuntimeFunction {
    /// Name that the function can be referenced by
    pub name: String,

    /// Description of the signature of the function
    pub description: FunctionDescription,

    /// Whether it's a free function, method or a static method
    pub kind: FunctionKind,

    /// Unique identifier for this function
    pub id: usize,

    pub docstring: &'static str,

    pub argument_names: &'static [&'static str],
}

#[derive(Clone, Copy, Debug, PartialEq, Eq, Hash)]
pub struct RuntimeFunctionRef(usize);

impl RuntimeFunction {
    pub fn get_ref(&self) -> RuntimeFunctionRef {
        RuntimeFunctionRef(self.id)
    }
}

#[derive(Clone)]
pub struct RuntimeConstant {
    pub name: Identifier,
    pub ty: TypeId,
    pub docstring: String,
    pub bytes: Box<[u8]>,
}

impl Runtime {
    pub fn get_function(&self, f: RuntimeFunctionRef) -> &RuntimeFunction {
        &self.functions[f.0]
    }

    /// Register a type with a default name
    ///
    /// This type will be cloned and dropped many times, so make sure to have
    /// a cheap [`Clone`] and [`Drop`] implementations, for example an
    /// [`Rc`](std::rc::Rc) or an [`Arc`].
    ///
    /// The default type name is based on [`std::any::type_name`]. The string
    /// returned from that consists of a path with possibly some generics.
    /// Neither full paths and generics make sense in Roto, so we just want
    /// the last part of the path just before any generics. So, we determine
    /// the name with the following procedure:
    ///
    ///  - Split at the first `<` (if any) and take the first part
    ///  - Then split at the last `::` and take the last part.
    ///
    /// If that doesn't work for the type you want, use
    /// [`Runtime::register_clone_type_with_name`] instead.
    pub fn register_clone_type<T: 'static + Clone>(
        &mut self,
        docstring: &str,
    ) -> Result<(), String> {
        let name = Self::extract_name::<T>();
        self.register_clone_type_with_name::<T>(name, docstring)
    }

    /// Register a type that is passed by value with a default name
    ///
    /// The functions registering types by value cannot be made public, because
    /// the compiler needs special knowledge about them.
    ///
    /// See [`Runtime::register_clone_type`]
    fn register_value_type<T: Copy + 'static>(
        &mut self,
        docstring: &str,
    ) -> Result<(), String> {
        let name = Self::extract_name::<T>();
        self.register_value_type_with_name::<T>(name, docstring)
    }

    fn register_value_type_with_name<T: Copy + 'static>(
        &mut self,
        name: &str,
        docstring: &str,
    ) -> Result<(), String> {
        self.register_type_with_name_internal::<T>(
            name,
            Movability::Value,
            docstring,
        )
    }

    /// Register a `Copy` type with a default name
    ///
    /// See [`Runtime::register_clone_type`]
    pub fn register_copy_type<T: Copy + 'static>(
        &mut self,
        docstring: &str,
    ) -> Result<(), String> {
        let name = Self::extract_name::<T>();
        self.register_copy_type_with_name::<T>(name, docstring)
    }

    pub fn register_copy_type_with_name<T: Copy + 'static>(
        &mut self,
        name: &str,
        docstring: &str,
    ) -> Result<(), String> {
        self.register_type_with_name_internal::<T>(
            name,
            Movability::Copy,
            docstring,
        )
    }

    /// Register a reference type with a given name
    ///
    /// This makes the type available for use in Roto. However, Roto will
    /// only store pointers to this type.
    pub fn register_clone_type_with_name<T: 'static + Clone>(
        &mut self,
        name: &str,
        docstring: &str,
    ) -> Result<(), String> {
        let movability = Movability::CloneDrop(CloneDrop {
            clone: extern_clone::<T> as _,
            drop: extern_drop::<T> as _,
        });
        self.register_type_with_name_internal::<T>(
            name, movability, docstring,
        )
    }

    fn extract_name<T: 'static>() -> &'static str {
        let mut name = std::any::type_name::<T>();
        if let Some((first, _)) = name.split_once('<') {
            name = first;
        }
        if let Some((_, second)) = name.rsplit_once("::") {
            name = second;
        }
        name
    }

    /// Register a type for use in Roto specifying whether the type is `Copy`
    ///
    /// The `Copy`-ness is not checked. Which is why this is a private function
    fn register_type_with_name_internal<T: 'static>(
        &mut self,
        name: &str,
        movability: Movability,
        docstring: &str,
    ) -> Result<(), String> {
        Self::check_name(name)?;

        if let Some(ty) = self.runtime_types.iter().find(|ty| ty.name == name)
        {
            let name = self.type_registry.get(ty.type_id).unwrap().rust_name;
            return Err(format!(
                "Type with name {name} already registered.\n\
                Previously registered type: {}\n\
                Newly registered type: {}",
                name,
                std::any::type_name::<T>(),
            ));
        }

        if let Some(ty) = self
            .runtime_types
            .iter()
            .find(|ty| ty.type_id == TypeId::of::<T>())
        {
            return Err(format!(
                "Type {} is already registered under a different name: {}`",
                std::any::type_name::<T>(),
                ty.name,
            ));
        }

        self.type_registry.store::<T>(ty::TypeDescription::Leaf);
        self.runtime_types.push(RuntimeType {
            name: name.into(),
            type_id: TypeId::of::<T>(),
            movability,
            layout: Layout::of::<T>(),
            docstring: String::from(docstring),
        });
        Ok(())
    }

    pub fn register_context_type<Ctx: Context + 'static>(
        &mut self,
    ) -> Result<(), String> {
        if self.context.is_some() {
            return Err("Only 1 context type can be set".into());
        }

        let description = Ctx::description();

        // The context type likely hasn't been registered yet in the
        // type registry, so we do that, so that we can reason about
        // it more easily and make better error messages.
        self.type_registry.store::<Ctx>(TypeDescription::Leaf);

        // All fields in the context must be known because they'll
        // be accessible from Roto.
        for field in &description.fields {
            self.find_type(field.type_id, field.type_name)?;
        }

        self.context = Some(description);

        Ok(())
    }

    pub fn register_function<F: RotoFunc>(
        &mut self,
        name: impl Into<String>,
        f: Func<F>,
    ) -> Result<(), String> {
        let docstring = f.docstring();
        let argument_names = f.argument_names();
        let description = f.to_function_description(&mut self.type_registry);
        let name = name.into();

        Self::check_name(&name)?;
        self.check_description(&description)?;

        let id = self.functions.len();
        self.functions.push(RuntimeFunction {
            name,
            description,
            kind: FunctionKind::Free,
            id,
            docstring,
            argument_names,
        });
        Ok(())
    }

    pub fn register_method<T: 'static, F: RotoFunc>(
        &mut self,
        name: impl Into<String>,
        f: Func<F>,
    ) -> Result<(), String> {
        let docstring = f.docstring();
        let argument_names = f.argument_names();
        let description = f.to_function_description(&mut self.type_registry);
        let name = name.into();

        Self::check_name(&name)?;
        self.check_description(&description)?;

        let Some(first) = description.parameter_types().first() else {
            return Err("a method must have at least one parameter".into());
        };

        // `to_function_description` already checks the validity of the types
        // so unwrap is ok.
        let ty = self.type_registry.get(*first).unwrap();

        let type_id = match ty.description {
            TypeDescription::Leaf => ty.type_id,
            TypeDescription::Val(type_id) => type_id,
            _ => {
                return Err(format!(
                    "Cannot register a method on {}",
                    ty.rust_name
                ));
            }
        };

        if type_id != std::any::TypeId::of::<T>() {
            return Err(
                "Registering a method on a type that doesn't correspond."
                    .to_string(),
            );
        }

        let id = self.functions.len();
        self.functions.push(RuntimeFunction {
            name,
            description,
            kind: FunctionKind::Method(std::any::TypeId::of::<T>()),
            id,
            docstring,
            argument_names,
        });

        Ok(())
    }

    pub fn register_static_method<T: 'static, F: RotoFunc>(
        &mut self,
        name: impl Into<String>,
        f: Func<F>,
    ) -> Result<(), String> {
        let docstring = f.docstring();
        let argument_names = f.argument_names();
<<<<<<< HEAD
        let description = f.to_function_description(&mut self.type_registry);
=======
        let description = f.to_function_description(self).unwrap();
        let name = name.into();

        Self::check_name(&name)?;
>>>>>>> 5a375eed
        self.check_description(&description)?;

        let id = self.functions.len();
        self.functions.push(RuntimeFunction {
            name,
            description,
            kind: FunctionKind::StaticMethod(std::any::TypeId::of::<T>()),
            id,
            docstring,
            argument_names,
        });
        Ok(())
    }

    pub fn register_constant<T: 'static>(
        &mut self,
        name: impl Into<String>,
        docstring: &str,
        x: T,
    ) -> Result<(), String> {
        let type_id = TypeId::of::<T>();
        self.find_type(type_id, type_name::<T>())?;
        let mut bytes: Vec<u8> = vec![0; size_of::<T>()];
        unsafe {
            std::ptr::copy_nonoverlapping(
                &x as *const T as *const _,
                bytes.as_mut_ptr(),
                bytes.len(),
            )
        };

        let symbol = Identifier::from(name.into());
        self.constants.insert(
            symbol,
            RuntimeConstant {
                name: symbol,
                ty: type_id,
                docstring: docstring.into(),
                bytes: bytes.into_boxed_slice(),
            },
        );

        Ok(())
    }

    pub fn iter_constants(
        &self,
    ) -> impl Iterator<Item = (Identifier, TypeId)> + '_ {
        self.constants.values().map(|g| (g.name, g.ty))
    }

    pub fn get_runtime_type(&self, id: TypeId) -> Option<&RuntimeType> {
        let ty = self.type_registry.get(id)?;
        let id = match ty.description {
            TypeDescription::Leaf => id,
            TypeDescription::Val(id) => id,
            _ => panic!(),
        };
        self.runtime_types.iter().find(|ty| ty.type_id == id)
    }

    fn check_name(name: &str) -> Result<(), String> {
        let mut lexer = Lexer::new(name);
        let Some((Ok(tok), _)) = lexer.next() else {
            return Err(format!(
                "Name {name:?} is not a valid Roto identifier"
            ));
        };

        if lexer.next().is_some() {
            return Err(format!("Name {name:?} contains multiple tokens and is not a valid Roto identifier"));
        }

        match tok {
            Token::Ident(_) => Ok(()),
            Token::Keyword(_) => {
                Err(format!("Name {name:?} is a keyword in Roto and therefore not a valid identifier"))
            }
            _ => {
                Err(format!("Name {name:?} is not a valid Roto identifier."))
            }
        }
    }

    fn check_description(
        &self,
        description: &FunctionDescription,
    ) -> Result<(), String> {
        let check_type = |id: &TypeId| {
            self.get_runtime_type(*id).ok_or_else(|| {
                let ty = self.type_registry.get(*id).unwrap();
                format!(
                    "Registered a function using an unregistered type: `{}`",
                    ty.rust_name
                )
            })
        };

        // TODO: This check needs to be done recursively
        for type_id in description.parameter_types() {
            let ty = self.type_registry.get(*type_id).unwrap();
            let runtime_ty = check_type(type_id)?;
            if let Movability::Value = runtime_ty.movability {
                if !matches!(ty.description, TypeDescription::Leaf) {
                    let ty = self.type_registry.get(ty.type_id).unwrap();
                    return Err(format!(
                        "Type `{}` should be passed by value. Try removing the `Val<T>` around `T`",
                        ty.rust_name,
                    ));
                }
            }
        }

        Ok(())
    }

    fn print_ty(&self, ty: TypeId) -> &str {
        let ty = self.get_runtime_type(ty).unwrap();
        ty.name.as_ref()
    }

    fn print_function(&self, f: &RuntimeFunction) {
        let RuntimeFunction {
            name,
            description,
            kind,
            id: _,
            docstring,
            argument_names,
        } = f;
        let mut params = description
            .parameter_types()
            .iter()
            .map(|ty| self.print_ty(*ty))
            .collect::<Vec<_>>();
        let ret = params.remove(0);

        let mut argument_names = argument_names.iter();
        let mut params = params.iter();
        let receiver = match *kind {
            FunctionKind::Method(_) => {
                // Discard the name of the receiver from the arguments
                let _ = argument_names.next();
                format!("{}.", params.next().unwrap())
            }
            FunctionKind::StaticMethod(id) => {
                format!("{}.", self.print_ty(id))
            }
            FunctionKind::Free => "".into(),
        };

        let mut parameter_string = String::new();
        let mut first = true;
        for param in params {
            if !first {
                parameter_string.push_str(", ");
            }
            let name = argument_names.next().map_or("_", |v| v);
            parameter_string.push_str(name);
            parameter_string.push_str(": ");
            parameter_string.push_str(param);
            first = false;
        }

        let kind = match kind {
            FunctionKind::Free => "function",
            FunctionKind::Method(_) => "method",
            FunctionKind::StaticMethod(_) => "static_method",
        };
        println!(
            "````{{roto:{kind}}} {receiver}{name}({parameter_string}) -> {ret}"
        );
        for line in docstring.lines() {
            println!("{line}")
        }
        println!("````");
        println!();
    }

    pub fn print_documentation(&self) {
        println!("# Standard Library");
        println!();

        for f in &self.functions {
            if f.kind != FunctionKind::Free {
                continue;
            }
            self.print_function(f);
        }

        if let Some(ContextDescription {
            type_id: _,
            type_name: _,
            fields,
        }) = &self.context
        {
            for crate::ContextField {
                name,
                offset: _,
                type_name: _,
                type_id,
                docstring,
            } in fields
            {
                println!(
                    "`````{{roto:context}} {name}: {}",
                    self.print_ty(*type_id)
                );
                for line in docstring.lines() {
                    println!("{line}");
                }
                println!("`````\n");
            }
        }

        for RuntimeConstant {
            name,
            ty,
            docstring,
            ..
        } in self.constants.values()
        {
            println!("`````{{roto:constant}} {name}: {}", self.print_ty(*ty));
            for line in docstring.lines() {
                println!("{line}");
            }
            println!("`````\n");
        }

        for RuntimeType {
            name,
            type_id,
            docstring,
            ..
        } in &self.runtime_types
        {
            println!("`````{{roto:type}} {name}");
            for line in docstring.lines() {
                println!("{line}");
            }
            println!();

            for f in &self.functions {
                let id = match f.kind {
                    FunctionKind::Free => continue,
                    FunctionKind::Method(id)
                    | FunctionKind::StaticMethod(id) => id,
                };
                if id != *type_id {
                    continue;
                }
                self.print_function(f);
            }

            println!("`````\n")
        }
    }
}

macro_rules! int_docs {
    ($t:ty) => {&{
        #[allow(unused_comparisons)]
        let signed = if <$t>::MIN < 0 { "signed" } else { "unsigned" };
        let bits = <$t>::BITS;
        let min = <$t>::MIN;
        let max = <$t>::MAX;
        format!("The {signed} {bits}-bit integer type\n\nThis type can represent integers from {min} up to (and including) {max}.")
    }};
}

macro_rules! float_docs {
    ($t:ty) => {
        &{
            #[allow(unused_comparisons)]
            let bits = std::mem::size_of::<$t>();
            format!("The {bits}-bit floating point type")
        }
    };
}

impl Default for Runtime {
    fn default() -> Self {
        Self::new()
    }
}

macro_rules! float_impl {
    ($rt:ident, $t:ty) => {{
        /// Returns the largest integer less than or equal to self.
        #[roto_method($rt, $t, floor)]
        fn floor(x: $t) -> $t {
            x.floor()
        }

        /// Returns the smallest integer greater than or equal to self.
        #[roto_method($rt, $t, ceil)]
        fn ceil(x: $t) -> $t {
            x.ceil()
        }

        /// Returns the nearest integer to self. If a value is half-way between two integers, round away from 0.0.
        #[roto_method($rt, $t, round)]
        fn round(x: $t) -> $t {
            x.round()
        }

        /// Computes the absolute value of self.
        #[roto_method($rt, $t, abs)]
        fn abs(x: $t) -> $t {
            x.abs()
        }

        /// Returns the square root of a number.
        #[roto_method($rt, $t, sqrt)]
        fn sqrt(x: $t) -> $t {
            x.sqrt()
        }

        /// Raises a number to a floating point power.
        #[roto_method($rt, $t, pow)]
        fn pow(x: $t, y: $t) -> $t {
            x.powf(y)
        }

        /// Returns true if this value is NaN.
        #[roto_method($rt, $t, is_nan)]
        fn is_nan(x: $t) -> bool {
            x.is_nan()
        }

        /// Returns true if this value is positive infinity or negative infinity, and false otherwise.
        #[roto_method($rt, $t, is_infinite)]
        fn is_infinite(x: $t) -> bool {
            x.is_infinite()
        }

        /// Returns true if this number is neither infinite nor NaN.
        #[roto_method($rt, $t, is_finite)]
        fn is_finite(x: $t) -> bool {
            x.is_finite()
        }
    }};
}

impl Runtime {
    /// A Runtime that is as empty as possible.
    ///
    /// This contains only type information for Roto primitives.
    pub fn new() -> Self {
        let mut rt = Runtime {
            context: None,
            runtime_types: Default::default(),
            functions: Default::default(),
            type_registry: Default::default(),
            constants: Default::default(),
            string_init_function: init_string as _,
        };

        rt.register_value_type_with_name::<()>(
            "Unit",
            "The unit type that has just one possible value. It can be used \
            when there is nothing meaningful to be returned.",
        )
        .unwrap();

        rt.register_value_type::<bool>(
            "The boolean type\n\n\
            This type has two possible values: `true` and `false`. Several \
            boolean operations can be used with booleans, such as `&&` (\
            logical and), `||` (logical or) and `not`.",
        )
        .unwrap();

        // All the integer types
        rt.register_value_type::<u8>(int_docs!(u8)).unwrap();
        rt.register_value_type::<u16>(int_docs!(u16)).unwrap();
        rt.register_value_type::<u32>(int_docs!(u32)).unwrap();
        rt.register_value_type::<u64>(int_docs!(u64)).unwrap();
        rt.register_value_type::<i8>(int_docs!(i8)).unwrap();
        rt.register_value_type::<i16>(int_docs!(i16)).unwrap();
        rt.register_value_type::<i32>(int_docs!(i32)).unwrap();
        rt.register_value_type::<i64>(int_docs!(i64)).unwrap();
        rt.register_value_type::<f32>(float_docs!(f32)).unwrap();
        rt.register_value_type::<f64>(float_docs!(f64)).unwrap();

        rt.register_value_type::<Asn>(
            "An ASN: an Autonomous System Number\n\
            \n\
            An AS number can contain a number of 32-bits and is therefore similar to a [`u32`](u32). \
            However, AS numbers cannot be manipulated with arithmetic operations. An AS number \
            is constructed with the `AS` prefix followed by a number.\n\
            \n\
            ```roto\n\
            AS0\n\
            AS1010\n\
            AS4294967295\n\
            ```\n\
            ").unwrap();

        rt.register_copy_type::<IpAddr>(
            "An IP address\n\nCan be either IPv4 or IPv6.\n\
            \n\
            ```roto\n\
            # IPv4 examples\n\
            127.0.0.1\n\
            0.0.0.0\n\
            255.255.255.255\n\
            \n\
            # IPv6 examples\n\
            0:0:0:0:0:0:0:1\n\
            ::1\n\
            ::\n\
            ```\n\
            ",
        )
        .unwrap();

        rt.register_copy_type::<Prefix>(
            "An IP address prefix: the combination of an IP address and a prefix length\n\n\
            A prefix can be constructed with the `/` operator or with the \
            [`Prefix.new`](Prefix.new) function. This operator takes an [`IpAddr`](IpAddr) \
            and a [`u8`](u8) as operands.\n
            \n\
            ```roto\n\
            1.1.1.0 / 8\n\
            192.0.0.0.0 / 24\n\
            ```\n\
            ",
        ).unwrap();

        float_impl!(rt, f32);
        float_impl!(rt, f64);

        /// Construct a new prefix
        ///
        /// A prefix can also be constructed with the `/` operator.
        ///
        /// ```roto
        /// Prefix.new(192.169.0.0, 16)
        ///
        /// # or equivalently
        /// 192.169.0.0 / 16
        /// ```
        #[roto_static_method(rt, Prefix, new)]
        fn prefix_new(ip: IpAddr, len: u8) -> Prefix {
            Prefix::new(ip, len).unwrap()
        }

        /// Check whether two IP addresses are equal
        ///
        /// A more convenient but equivalent method for checking equality is via the `==` operator.
        ///
        /// An IPv4 address is never equal to an IPv6 address. IP addresses are considered equal if
        /// all their bits are equal.
        ///
        /// ```roto
        /// 192.0.0.0 == 192.0.0.0   # -> true
        /// ::0 == ::0               # -> true
        /// 192.0.0.0 == 192.0.0.1   # -> false
        /// 0.0.0.0 == 0::0          # -> false
        ///
        /// # or equivalently:
        /// 192.0.0.0.eq(192.0.0.0)  # -> true
        /// ```
        #[roto_method(rt, IpAddr, eq)]
        fn ipaddr_eq(a: IpAddr, b: IpAddr) -> bool {
            a == b
        }

        /// Returns true if this address is an IPv4 address, and false otherwise.
        ///
        /// ```roto
        /// 1.1.1.1.is_ipv4() # -> true
        /// ::.is_ipv4()      # -> false
        /// ```
        #[roto_method(rt, IpAddr)]
        fn is_ipv4(ip: IpAddr) -> bool {
            ip.is_ipv4()
        }

        /// Returns true if this address is an IPv6 address, and false otherwise.
        ///
        /// ```roto
        /// 1.1.1.1.is_ipv6() # -> false
        /// ::.is_ipv6()      # -> true
        /// ```
        #[roto_method(rt, IpAddr)]
        fn is_ipv6(ip: IpAddr) -> bool {
            ip.is_ipv6()
        }

        /// Converts this address to an IPv4 if it is an IPv4-mapped IPv6 address, otherwise it returns self as-is.
        #[roto_method(rt, IpAddr)]
        fn to_canonical(ip: IpAddr) -> IpAddr {
            ip.to_canonical()
        }

        rt.register_constant(
            "LOCALHOSTV4",
            "The IPv4 address pointing to localhost: `127.0.0.1`",
            IpAddr::from(Ipv4Addr::LOCALHOST),
        )
        .unwrap();

        rt.register_constant(
            "LOCALHOSTV6",
            "The IPv6 address pointing to localhost: `::1`",
            IpAddr::from(Ipv6Addr::LOCALHOST),
        )
        .unwrap();

        rt.register_clone_type_with_name::<Arc<str>>(
            "String",
            "The string type",
        )
        .unwrap();

        /// Append a string to another, creating a new string
        ///
        /// ```roto
        /// "hello".append(" ").append("world") # -> "hello world"
        /// ```
        #[roto_method(rt, Arc<str>)]
        fn append(a: Arc<str>, b: Arc<str>) -> Arc<str> {
            format!("{a}{b}").into()
        }

        /// Check whether a string contains another string
        ///
        /// ```roto
        /// "haystack".contains("hay")  # -> true
        /// "haystack".contains("corn") # -> false
        /// ```
        #[roto_method(rt, Arc<str>)]
        fn contains(haystack: Arc<str>, needle: Arc<str>) -> bool {
            haystack.contains(needle.as_ref())
        }

        /// Check whether a string starts with a given prefix
        ///
        /// ```roto
        /// "haystack".contains("hay")   # -> true
        /// "haystack".contains("trees") # -> false
        /// ```
        #[roto_method(rt, Arc<str>)]
        fn starts_with(s: Arc<str>, prefix: Arc<str>) -> bool {
            s.starts_with(prefix.as_ref())
        }

        /// Check whether a string end with a given suffix
        ///
        /// ```roto
        /// "haystack".contains("stack") # -> true
        /// "haystack".contains("black") # -> false
        /// ```
        #[roto_method(rt, Arc<str>)]
        fn ends_with(s: Arc<str>, suffix: Arc<str>) -> bool {
            s.ends_with(suffix.as_ref())
        }

        /// Create a new string with all characters converted to lowercase
        ///
        /// ```roto
        /// "LOUD".to_lowercase() # -> "loud"
        /// ```
        #[roto_method(rt, Arc<str>)]
        fn to_lowercase(s: Arc<str>) -> Arc<str> {
            s.to_lowercase().into()
        }

        /// Create a new string with all characters converted to lowercase
        ///
        /// ```roto
        /// "quiet".to_uppercase() # -> "QUIET"
        /// ```
        #[roto_method(rt, Arc<str>)]
        fn to_uppercase(s: Arc<str>) -> Arc<str> {
            s.to_uppercase().into()
        }

        /// Repeat a string `n` times and join them
        ///
        /// ```roto
        /// "ha".repeat(6) # -> "hahahahahaha"
        /// ```
        #[roto_method(rt, Arc<str>)]
        fn repeat(s: Arc<str>, n: u32) -> Arc<str> {
            s.repeat(n as usize).into()
        }

        /// Check for string equality
        #[roto_method(rt, Arc<str>)]
        fn eq(s: Arc<str>, other: Arc<str>) -> bool {
            s == other
        }

        rt
    }

    // We might not use this, but let's keep it around for now (as of 27/8/2024)
    #[allow(unused)]
    fn find_type(&self, id: TypeId, name: &str) -> Result<&Ty, String> {
        match self.type_registry.get(id) {
            Some(t) => Ok(t),
            None => Err(format!(
                "Type `{name}` has not been registered and cannot be inspected by Roto"
            )),
        }
    }
}<|MERGE_RESOLUTION|>--- conflicted
+++ resolved
@@ -54,15 +54,12 @@
 use roto_macros::{roto_method, roto_static_method};
 use ty::{Ty, TypeDescription, TypeRegistry};
 
-<<<<<<< HEAD
-use crate::{ast::Identifier, codegen::check::RotoFunc, Context};
-=======
 use crate::{
     ast::Identifier,
+    codegen::check::RotoFunc,
     parser::token::{Lexer, Token},
     Context,
 };
->>>>>>> 5a375eed
 
 /// Provides the types and functions that Roto can access via FFI
 ///
@@ -465,14 +462,10 @@
     ) -> Result<(), String> {
         let docstring = f.docstring();
         let argument_names = f.argument_names();
-<<<<<<< HEAD
         let description = f.to_function_description(&mut self.type_registry);
-=======
-        let description = f.to_function_description(self).unwrap();
         let name = name.into();
 
         Self::check_name(&name)?;
->>>>>>> 5a375eed
         self.check_description(&description)?;
 
         let id = self.functions.len();
