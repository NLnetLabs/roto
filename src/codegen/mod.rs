//! Machine code generation via cranelift

use std::{
<<<<<<< HEAD
    any::TypeId, collections::HashMap, marker::PhantomData, sync::Arc,
=======
    any::TypeId, collections::HashMap, marker::PhantomData,
    mem::ManuallyDrop, num::NonZeroU8, sync::Arc,
>>>>>>> e57d4657
};

use crate::{
    ast::Identifier,
    lower::{
        ir::{self, IntCmp, Operand, Var, VarKind},
        label::{LabelRef, LabelStore},
        value::IrType,
        IrFunction,
    },
    runtime::ty::{Reflect, GLOBAL_TYPE_REGISTRY},
    typechecker::{info::TypeInfo, scope::ScopeRef, types},
    IrValue,
};
use check::{
    check_roto_type_reflect, return_type_by_ref, FunctionRetrievalError,
    RotoParams,
};
use cranelift::{
    codegen::{
        entity::EntityRef,
        ir::{
            condcodes::IntCC, types::*, AbiParam, Block, InstBuilder,
            MemFlags, StackSlotData, StackSlotKind, Value,
        },
        isa::TargetIsa,
        settings::{self, Configurable as _},
    },
    frontend::{
        FuncInstBuilder, FunctionBuilder, FunctionBuilderContext, Switch,
        Variable,
    },
};
use cranelift_jit::{JITBuilder, JITModule};
use cranelift_module::{DataDescription, FuncId, Linkage, Module as _};
use log::info;

pub mod check;
#[cfg(test)]
mod tests;

#[derive(Clone)]
pub struct ModuleData(Arc<ManuallyDrop<JITModule>>);

// Just a simple debug to print _something_. We print the Arc pointer to
// distinguish different ModuleData instances.
impl std::fmt::Debug for ModuleData {
    fn fmt(&self, f: &mut std::fmt::Formatter<'_>) -> std::fmt::Result {
        f.debug_tuple("ModuleData")
            .field(&Arc::as_ptr(&self.0))
            .finish()
    }
}

impl From<JITModule> for ModuleData {
    fn from(value: JITModule) -> Self {
        #[allow(clippy::arc_with_non_send_sync)]
        Self(Arc::new(ManuallyDrop::new(value)))
    }
}

impl Drop for ModuleData {
    fn drop(&mut self) {
        // get_mut returns None if we are not the last Arc, so the JITModule
        // shouldn't be dropped yet.
        let Some(module) = Arc::get_mut(&mut self.0) else {
            return;
        };

        // SAFETY: We only give out functions that hold a ModuleData and
        // therefore an Arc to this module. By `get_mut`, we know that we are
        // the last Arc to this memory and hence it is safe to free its
        // memory. New Arcs cannot have been created in the meantime because
        // that requires access to the last Arc, which we know that we have.
        unsafe {
            let inner = ManuallyDrop::take(module);
            inner.free_memory();
        };
    }
}

unsafe impl Send for ModuleData {}
unsafe impl Sync for ModuleData {}

/// A compiled, ready-to-run Roto module
pub struct Module {
    /// The set of public functions and their signatures.
    functions: HashMap<String, FunctionInfo>,

    /// The inner cranelift module
    inner: ModuleData,

    /// Info from the typechecker for checking types against Rust types
    type_info: TypeInfo,
}

#[derive(Clone, Debug)]
pub struct TypedFunc<Params, Return> {
    func: *const u8,
    return_by_ref: bool,

    // The module holds the data for this function, that's why we need
    // to ensure that it doesn't get dropped. This field is ESSENTIAL
    // for the safety of calling this function. Without it, the data that
    // the `func` pointer points to might have been dropped.
    _module: ModuleData,
    _ty: PhantomData<(Params, Return)>,
}

unsafe impl<Params, Return> Send for TypedFunc<Params, Return> {}
unsafe impl<Params, Return> Sync for TypedFunc<Params, Return> {}

impl<Params: RotoParams, Return: Reflect> TypedFunc<Params, Return> {
    pub fn call_tuple(&self, params: Params) -> Return {
        unsafe { params.invoke::<Return>(self.func, self.return_by_ref) }
    }
}

macro_rules! call_impl {
    ($($ty:ident),*) => {
        impl<$($ty,)* Return: Reflect> TypedFunc<($($ty,)*), Return>
        where
            ($($ty,)*): RotoParams,
        {
            #[allow(non_snake_case)]
            #[allow(clippy::too_many_arguments)]
            pub fn call(&self, $($ty: $ty,)*) -> Return {
                self.call_tuple(($($ty,)*))
            }

            #[allow(non_snake_case)]
<<<<<<< HEAD
            pub fn into_func(self) -> impl Fn($($ty,)*) -> Return + 'module {
=======
            pub fn into_func(self) -> impl Fn($($ty,)*) -> Return {
>>>>>>> e57d4657
                move |$($ty,)*| self.call($($ty,)*)
            }
        }
    }
}

call_impl!();
call_impl!(A);
call_impl!(A, B);
call_impl!(A, B, C);
call_impl!(A, B, C, D);
call_impl!(A, B, C, D, E);
call_impl!(A, B, C, D, E, F);
call_impl!(A, B, C, D, E, F, G);

pub struct FunctionInfo {
    id: FuncId,
    signature: types::Signature,
}

struct ModuleBuilder {
    /// The set of public functions and their signatures.
    functions: HashMap<String, FunctionInfo>,

    /// External functions
    runtime_functions: HashMap<String, FuncId>,

    /// The inner cranelift module
    inner: JITModule,

    /// Map of cranelift variables and their types
    ///
    /// This is necessary because cranelift does not seem to allow us to
    /// query it.
    variable_map: HashMap<Var, (Variable, Type)>,

    /// Instruction set architecture
    isa: Arc<dyn TargetIsa>,

    /// To print labels for debugging.
    #[allow(unused)]
    label_store: LabelStore,

    type_info: TypeInfo,
}

struct FuncGen<'c> {
    module: &'c mut ModuleBuilder,

    /// The cranelift function builder
    builder: FunctionBuilder<'c>,

    /// Scope of the function
    scope: ScopeRef,

    /// Blocks of the function
    block_map: HashMap<LabelRef, Block>,
}

// We use `with_aligned` to make sure that we notice if anything is
// unaligned. It does add additional checks, so should be disabled at some
// point, or at least be configurable.
const MEMFLAGS: MemFlags = MemFlags::new().with_aligned();

pub fn codegen(
    ir: &[ir::Function],
    runtime_functions: &HashMap<String, IrFunction>,
    label_store: LabelStore,
    type_info: TypeInfo,
) -> Module {
    // The ISA is the Instruction Set Architecture. We always compile for
    // the system we run on, so we use `cranelift_native` to get the ISA
    // for the current system. We enable building for speed only. Size is
    // not super important at the moment.
    let mut settings = settings::builder();
    settings.set("opt_level", "speed").unwrap();
    let flags = settings::Flags::new(settings);
    let isa = cranelift_native::builder().unwrap().finish(flags).unwrap();

    let mut builder = JITBuilder::with_isa(
        isa.to_owned(),
        cranelift_module::default_libcall_names(),
    );

    for (name, func) in runtime_functions {
        builder.symbol(name, func.ptr);
    }

    let jit = JITModule::new(builder);

    let mut module = ModuleBuilder {
        functions: HashMap::new(),
        runtime_functions: HashMap::new(),
        inner: jit,
        isa,
        variable_map: HashMap::new(),
        label_store,
        type_info,
    };

    for (name, func) in runtime_functions {
        let mut sig = module.inner.make_signature();
        for ty in &func.params {
            sig.params.push(AbiParam::new(module.cranelift_type(ty)));
        }
        if let Some(ty) = &func.ret {
            sig.returns.push(AbiParam::new(module.cranelift_type(ty)));
        }
        let Ok(func_id) =
            module.inner.declare_function(name, Linkage::Import, &sig)
        else {
            panic!()
        };
        module.runtime_functions.insert(name.clone(), func_id);
    }

    // Our functions might call each other, so we declare them before we
    // define them. This is also when we start building the function
    // hashmap.
    for func in ir {
        module.declare_function(func);
    }

    let mut builder_context = FunctionBuilderContext::new();
    for func in ir {
        module.define_function(func, &mut builder_context);
    }

    module.finalize()
}

impl ModuleBuilder {
    /// Declare a function and its signature (without the body)
    fn declare_function(&mut self, func: &ir::Function) {
        let ir::Function {
            name,
            ir_signature,
            signature,
            public,
            ..
        } = func;

        let mut sig = self.inner.make_signature();
        for (_, ty) in &ir_signature.parameters {
            sig.params.push(AbiParam::new(self.cranelift_type(ty)));
        }

        sig.returns = match &ir_signature.return_type {
            Some(ty) => vec![AbiParam::new(self.cranelift_type(ty))],
            None => Vec::new(),
        };

        let func_id = self
            .inner
            .declare_function(
                name.as_str(),
                if *public {
                    Linkage::Export
                } else {
                    Linkage::Local
                },
                &sig,
            )
            .unwrap();

        self.functions.insert(
            name.to_string(),
            FunctionInfo {
                id: func_id,
                signature: signature.clone(),
            },
        );
    }

    /// Define a function body
    ///
    /// The function must be declared first.
    fn define_function(
        &mut self,
        func: &ir::Function,
        builder_context: &mut FunctionBuilderContext,
    ) {
        let ir::Function {
            name,
            blocks,
            ir_signature,
            scope,
            ..
        } = func;
        let func_id = self.functions[name.as_str()].id;

        let mut ctx = self.inner.make_context();
        let mut sig = self.inner.make_signature();

        if ir_signature.return_ptr {
            sig.params
                .push(AbiParam::new(self.cranelift_type(&IrType::Pointer)));
        }

        for (_, ty) in &ir_signature.parameters {
            sig.params.push(AbiParam::new(self.cranelift_type(ty)));
        }

        if let Some(ty) = &ir_signature.return_type {
            sig.returns.push(AbiParam::new(self.cranelift_type(ty)));
        }

        ctx.func.signature = sig;
        ctx.set_disasm(true);

        let builder = FunctionBuilder::new(&mut ctx.func, builder_context);

        let mut func_gen = FuncGen {
            module: self,
            builder,
            scope: *scope,
            block_map: HashMap::new(),
        };

        func_gen.entry_block(
            &blocks[0],
            &ir_signature.parameters,
            ir_signature.return_ptr,
        );

        for block in blocks {
            func_gen.block(block);
        }

        func_gen.finalize();

        self.inner.define_function(func_id, &mut ctx).unwrap();

        let capstone = self.isa.to_capstone().unwrap();
        info!(
            "\n{}",
            ctx.compiled_code()
                .unwrap()
                .disassemble(None, &capstone)
                .unwrap()
        );
        self.inner.clear_context(&mut ctx);
    }

    fn finalize(mut self) -> Module {
        self.inner.finalize_definitions().unwrap();
        Module {
            functions: self.functions,
            inner: self.inner.into(),
            type_info: self.type_info,
        }
    }

    /// Get the corresponding Cranelift type for a Roto type
    fn cranelift_type(&mut self, ty: &IrType) -> Type {
        match ty {
            IrType::Bool | IrType::U8 | IrType::I8 => I8,
            IrType::U16 | IrType::I16 => I16,
            IrType::U32 | IrType::I32 | IrType::Asn => I32,
            IrType::U64 | IrType::I64 => I64,
            IrType::Pointer | IrType::ExtPointer => self.isa.pointer_type(),
            IrType::ExtValue => todo!(),
        }
    }
}

impl<'c> FuncGen<'c> {
    fn finalize(self) {
        self.builder.finalize()
    }

    /// Set up the entry block for the function
    fn entry_block(
        &mut self,
        block: &ir::Block,
        parameters: &[(Identifier, IrType)],
        return_ptr: bool,
    ) {
        let entry_block = self.get_block(block.label);
        self.builder.switch_to_block(entry_block);

        if return_ptr {
            let ty = self.module.cranelift_type(&IrType::Pointer);
            self.variable(
                &Var {
                    scope: self.scope,
                    kind: VarKind::Return,
                },
                ty,
            );
        }

        for (x, ty) in parameters {
            let ty = self.module.cranelift_type(ty);
            let _ = self.variable(
                &Var {
                    scope: self.scope,
                    kind: VarKind::Explicit(*x),
                },
                ty,
            );
        }

        self.builder
            .append_block_params_for_function_params(entry_block);

        let args = self.builder.block_params(entry_block).to_owned();
        let mut args = args.into_iter();
        if return_ptr {
            self.def(
                self.module.variable_map[&Var {
                    scope: self.scope,
                    kind: VarKind::Return,
                }]
                    .0,
                args.next().unwrap(),
            )
        }

        for ((x, _), val) in parameters.iter().zip(args) {
            self.def(
                self.module.variable_map[&Var {
                    scope: self.scope,
                    kind: VarKind::Explicit(*x),
                }]
                    .0,
                val,
            );
        }
    }

    /// Translate an IR block to a Cranelift block
    fn block(&mut self, block: &ir::Block) {
        let b = self.get_block(block.label);
        self.builder.switch_to_block(b);
        self.builder.seal_block(b);

        for instruction in &block.instructions {
            self.instruction(instruction);
        }
    }

    /// Translate an IR instruction to cranelift instructions which are
    /// added to the current block
    fn instruction(&mut self, instruction: &ir::Instruction) {
        match instruction {
            ir::Instruction::Jump(label) => {
                let block = self.get_block(*label);
                self.ins().jump(block, &[]);
            }
            ir::Instruction::Switch {
                examinee,
                branches,
                default,
            } => {
                let mut switch = Switch::new();

                for (idx, label) in branches {
                    let block = self.get_block(*label);
                    switch.set_entry(*idx as u128, block);
                }

                let otherwise = self.get_block(*default);

                let (val, _) = self.operand(examinee);
                switch.emit(&mut self.builder, val, otherwise);
            }
            ir::Instruction::Assign { to, val, ty } => {
                let ty = self.module.cranelift_type(ty);
                let var = self.variable(to, ty);
                let (val, _) = self.operand(val);
                self.def(var, val)
            }
            ir::Instruction::Call { to, func, args } => {
                let func = func.as_str();
                let func_id = self.module.functions[func].id;
                let func_ref = self
                    .module
                    .inner
                    .declare_func_in_func(func_id, self.builder.func);

                let args: Vec<_> =
                    args.iter().map(|(_, a)| self.operand(a).0).collect();

                let inst = self.ins().call(func_ref, &args);

                if let Some((to, ty)) = to {
                    let ty = self.module.cranelift_type(ty);
                    let var = self.variable(to, ty);
                    self.def(var, self.builder.inst_results(inst)[0]);
                }
            }
            ir::Instruction::CallRuntime { to, func, args } => {
                let func_id = self.module.runtime_functions[&func.name];
                let func_ref = self
                    .module
                    .inner
                    .declare_func_in_func(func_id, self.builder.func);

                let args: Vec<_> =
                    args.iter().map(|op| self.operand(op).0).collect();
                let inst = self.ins().call(func_ref, &args);

                if let Some((to, ty)) = to {
                    let ty = self.module.cranelift_type(ty);
                    let var = self.variable(to, ty);
                    self.def(var, self.builder.inst_results(inst)[0]);
                }
            }
            ir::Instruction::Return(Some(v)) => {
                let (val, _) = self.operand(v);
                self.ins().return_(&[val]);
            }
            ir::Instruction::Return(None) => {
                self.ins().return_(&[]);
            }
            ir::Instruction::Cmp {
                to,
                cmp,
                left,
                right,
            } => {
                let (l, _) = self.operand(left);
                let (r, _) = self.operand(right);
                let var = self.variable(to, I8);
                let val = self.binop(l, r, cmp);
                self.def(var, val);
            }
            ir::Instruction::Not { to, val } => {
                let (val, _) = self.operand(val);
                let var = self.variable(to, I8);
                let val = self.ins().icmp_imm(IntCC::Equal, val, 0);
                self.def(var, val);
            }
            ir::Instruction::And { to, left, right } => {
                let (l, _) = self.operand(left);
                let (r, _) = self.operand(right);
                let var = self.variable(to, I8);
                let val = self.ins().band(l, r);
                self.def(var, val);
            }
            ir::Instruction::Or { to, left, right } => {
                let (l, _) = self.operand(left);
                let (r, _) = self.operand(right);
                let var = self.variable(to, I8);
                let val = self.ins().bor(l, r);
                self.def(var, val);
            }
            ir::Instruction::Add { to, left, right } => {
                let (l, left_ty) = self.operand(left);
                let (r, _) = self.operand(right);

                let var = self.variable(to, left_ty);
                // Possibly interesting note for later: this is wrapping
                // addition
                let val = self.ins().iadd(l, r);
                self.def(var, val)
            }
            ir::Instruction::Sub { to, left, right } => {
                let (l, left_ty) = self.operand(left);
                let (r, _) = self.operand(right);

                let var = self.variable(to, left_ty);
                // Possibly interesting note for later: this is wrapping
                // subtraction
                let val = self.ins().isub(l, r);
                self.def(var, val)
            }
            ir::Instruction::Mul { to, left, right } => {
                let (l, left_ty) = self.operand(left);
                let (r, _) = self.operand(right);

                let var = self.variable(to, left_ty);
                // Possibly interesting note for later: this is wrapping
                // multiplication
                let val = self.ins().imul(l, r);
                self.def(var, val)
            }
            ir::Instruction::Div {
                to,
                ty,
                left,
                right,
            } => {
                let (l, left_ty) = self.operand(left);
                let (r, _) = self.operand(right);

                let var = self.variable(to, left_ty);

                let val = match ty {
                    IrType::I8 | IrType::I16 | IrType::I32 | IrType::I64 => {
                        self.ins().sdiv(l, r)
                    }
                    IrType::U8 | IrType::U16 | IrType::U32 | IrType::U64 => {
                        self.ins().udiv(l, r)
                    }
                    _ => panic!(),
                };
                self.def(var, val)
            }
            ir::Instruction::Extend { to, ty, from } => {
                let ty = self.module.cranelift_type(ty);
                let (from, _) = self.operand(from);
                let val = self.ins().uextend(ty, from);

                let var = self.variable(to, ty);
                self.def(var, val)
            }
            ir::Instruction::Eq { .. } => todo!(),
            ir::Instruction::Alloc { to, size } => {
                let slot = self.builder.create_sized_stack_slot(
                    StackSlotData::new(StackSlotKind::ExplicitSlot, *size),
                );

                let pointer_ty = self.module.isa.pointer_type();
                let var = self.variable(to, pointer_ty);
                let p = self.ins().stack_addr(pointer_ty, slot, 0);
                self.def(var, p);
            }
            ir::Instruction::Initialize { to, bytes } => {
                let pointer_ty = self.module.isa.pointer_type();
                let slot =
                    self.builder.create_sized_stack_slot(StackSlotData::new(
                        StackSlotKind::ExplicitSlot,
                        bytes.len() as u32,
                    ));

                let data_id = self
                    .module
                    .inner
                    .declare_anonymous_data(false, false)
                    .unwrap();
                let mut data_description = DataDescription::new();
                data_description.define(bytes.clone().into_boxed_slice());
                self.module
                    .inner
                    .define_data(data_id, &data_description)
                    .unwrap();
                let global_value = self
                    .module
                    .inner
                    .declare_data_in_func(data_id, self.builder.func);
                let value = self.ins().global_value(pointer_ty, global_value);

                let var = self.variable(to, pointer_ty);
                let p = self.ins().stack_addr(pointer_ty, slot, 0);
                self.builder.emit_small_memory_copy(
                    self.module.isa.frontend_config(),
                    p,
                    value,
                    bytes.len() as u64,
                    0,
                    0,
                    true,
                    MEMFLAGS,
                );
                self.def(var, p);
            }
            ir::Instruction::Write { to, val } => {
                let (x, _) = self.operand(val);
                let (to, _) = self.operand(to);
                self.ins().store(MEMFLAGS, x, to, 0);
            }
            ir::Instruction::Read { to, from, ty } => {
                let c_ty = self.module.cranelift_type(ty);
                let (from, _) = self.operand(from);
                let res = self.ins().load(c_ty, MEMFLAGS, from, 0);
                let to = self.variable(to, c_ty);
                self.def(to, res);
            }
            ir::Instruction::Offset { to, from, offset } => {
                let (from, _) = self.operand(from);
                let tmp = self.ins().iadd_imm(from, *offset as i64);
                let to = self.variable(to, self.module.isa.pointer_type());
                self.def(to, tmp)
            }
            ir::Instruction::Copy { to, from, size } => {
                let (dest, _) = self.operand(to);
                let (src, _) = self.operand(from);
                self.builder.emit_small_memory_copy(
                    self.module.isa.frontend_config(),
                    dest,
                    src,
                    *size as u64,
                    0,
                    0,
                    true,
                    MEMFLAGS,
                )
            }
            ir::Instruction::MemCmp {
                to,
                size,
                left,
                right,
            } => {
                let (left, _) = self.operand(left);
                let (right, _) = self.operand(right);
                let (size, _) = self.operand(size);

                // We could pass more precise alignment to cranelift, but
                // values of 1 should just work.
                let val = self.builder.call_memcmp(
                    self.module.isa.frontend_config(),
                    left,
                    right,
                    size,
                );

                let var = self.variable(to, I32);
                self.def(var, val);
            }
        }
    }

    /// Get the block for the given label or create it if it doesn't exist
    fn get_block(&mut self, label: LabelRef) -> Block {
        *self
            .block_map
            .entry(label)
            .or_insert_with(|| self.builder.create_block())
    }

    /// Return the [`FuncInstBuilder`] for the function builder
    fn ins<'short>(&'short mut self) -> FuncInstBuilder<'short, 'c> {
        self.builder.ins()
    }

    /// Define a variable with a value
    fn def(&mut self, var: Variable, val: Value) {
        self.builder.def_var(var, val);
    }

    fn operand(&mut self, val: &Operand) -> (Value, Type) {
        let pointer_ty = self.module.isa.pointer_type();
        match val {
            ir::Operand::Place(p) => {
                let (var, ty) = self.module.variable_map.get(p).map_or_else(
                    || {
                        panic!(
                            "did not find {:?} in {:#?}",
                            p, self.module.variable_map,
                        )
                    },
                    |x| x,
                );
                (self.builder.use_var(*var), *ty)
            }
            ir::Operand::Value(v) => {
                let (ty, val) = match v {
                    IrValue::Bool(x) => (I8, *x as i64),
                    IrValue::U8(x) => (I8, *x as i64),
                    IrValue::U16(x) => (I16, *x as i64),
                    IrValue::U32(x) => (I32, *x as i64),
                    IrValue::U64(x) => (I64, *x as i64),
                    IrValue::I8(x) => (I8, *x as i64),
                    IrValue::I16(x) => (I16, *x as i64),
                    IrValue::I32(x) => (I32, *x as i64),
                    IrValue::I64(x) => (I64, *x),
                    IrValue::Asn(x) => (I32, x.into_u32() as i64),
                    IrValue::Pointer(x) => (pointer_ty, *x as i64),
                    _ => todo!(),
                };
                (self.ins().iconst(ty, val), ty)
            }
        }
    }

    fn variable(&mut self, var: &Var, ty: Type) -> Variable {
        let len = self.module.variable_map.len();
        let (var, _ty) =
            *self.module.variable_map.entry(var.clone()).or_insert_with(
                || {
                    let var = Variable::new(len);
                    self.builder.declare_var(var, ty);
                    (var, ty)
                },
            );
        var
    }

    fn binop(&mut self, left: Value, right: Value, op: &IntCmp) -> Value {
        let cc = match op {
            IntCmp::Eq => IntCC::Equal,
            IntCmp::Ne => IntCC::NotEqual,
            IntCmp::ULt => IntCC::UnsignedLessThan,
            IntCmp::ULe => IntCC::UnsignedLessThanOrEqual,
            IntCmp::UGt => IntCC::UnsignedGreaterThan,
            IntCmp::UGe => IntCC::UnsignedGreaterThanOrEqual,
            IntCmp::SLt => IntCC::SignedLessThan,
            IntCmp::SLe => IntCC::SignedLessThanOrEqual,
            IntCmp::SGt => IntCC::SignedGreaterThan,
            IntCmp::SGe => IntCC::SignedGreaterThanOrEqual,
        };
        self.ins().icmp(cc, left, right)
    }
}

impl Module {
    pub fn get_function<Params: RotoParams, Return: Reflect>(
        &mut self,
        name: &str,
    ) -> Result<TypedFunc<Params, Return>, FunctionRetrievalError> {
        let function_info = self.functions.get(name).ok_or_else(|| {
            FunctionRetrievalError::DoesNotExist {
                name: name.to_string(),
                existing: self.functions.keys().cloned().collect(),
            }
        })?;

        let sig = &function_info.signature;
        let id = function_info.id;

        Params::check(&mut self.type_info, &sig.parameter_types)?;

        check_roto_type_reflect::<Return>(
            &mut self.type_info,
            &sig.return_type,
        )
        .map_err(|e| {
            FunctionRetrievalError::TypeMismatch(
                "the return value".to_string(),
                e,
            )
        })?;

        let registry = GLOBAL_TYPE_REGISTRY.lock().unwrap();
        let return_by_ref =
            return_type_by_ref(&registry, TypeId::of::<Return>());

        let func_ptr = self.inner.0.get_finalized_function(id);
        Ok(TypedFunc {
            func: func_ptr,
            return_by_ref,
            _module: self.inner.clone(),
            _ty: PhantomData,
        })
    }
}<|MERGE_RESOLUTION|>--- conflicted
+++ resolved
@@ -1,12 +1,8 @@
 //! Machine code generation via cranelift
 
 use std::{
-<<<<<<< HEAD
-    any::TypeId, collections::HashMap, marker::PhantomData, sync::Arc,
-=======
     any::TypeId, collections::HashMap, marker::PhantomData,
-    mem::ManuallyDrop, num::NonZeroU8, sync::Arc,
->>>>>>> e57d4657
+    mem::ManuallyDrop, sync::Arc,
 };
 
 use crate::{
@@ -138,11 +134,7 @@
             }
 
             #[allow(non_snake_case)]
-<<<<<<< HEAD
-            pub fn into_func(self) -> impl Fn($($ty,)*) -> Return + 'module {
-=======
             pub fn into_func(self) -> impl Fn($($ty,)*) -> Return {
->>>>>>> e57d4657
                 move |$($ty,)*| self.call($($ty,)*)
             }
         }
