--- conflicted
+++ resolved
@@ -1,9 +1,7 @@
-<<<<<<< HEAD
-use inetnum::{addr::Prefix, asn::Asn};
-use string_interner::{backend::StringBackend, StringInterner};
-=======
-use inetnum::asn::Asn;
->>>>>>> 9bdd5577
+use inetnum::{
+    asn::Asn,
+    addr::Prefix,
+};
 
 use crate::{
     runtime::ty::{
