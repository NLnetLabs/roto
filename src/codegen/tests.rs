--- conflicted
+++ resolved
@@ -1,11 +1,7 @@
-use std::{mem::offset_of, net::IpAddr};
-
-<<<<<<< HEAD
+use std::net::IpAddr;
+
 use inetnum::{addr::Prefix, asn::Asn};
-=======
-use inetnum::asn::Asn;
 use roto_macros::{roto_function, roto_static_method};
->>>>>>> 9bdd5577
 
 use crate::{
     pipeline::Compiled, runtime::tests::routecore_runtime, src, Files,
@@ -792,15 +788,16 @@
 }
 
 #[test]
-<<<<<<< HEAD
 fn construct_prefix() {
-    let s = "
+    let s = src!(
+        "
         filter-map main() {
             apply { 
                 accept 192.168.0.0 / 16
             }
         }
-    ";
+    "
+    );
     dbg!(std::mem::size_of::<Verdict<Prefix, ()>>());
     let mut p = compile(s);
     let f = p
@@ -810,7 +807,9 @@
     let p = Prefix::new("192.168.0.0".parse().unwrap(), 16).unwrap();
     let res = f.call();
     assert_eq!(res, Verdict::Accept(p));
-=======
+}
+
+#[test]
 fn function_returning_unit() {
     let mut runtime = Runtime::basic().unwrap();
 
@@ -851,7 +850,6 @@
     #[allow(clippy::needless_lifetimes)]
     #[roto_function(rt)]
     fn funcy2<'a>(_foo: *const Foo<'a>) {}
->>>>>>> 9bdd5577
 }
 
 // #[test]
