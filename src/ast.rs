use std::{borrow, cmp, fmt, hash, ops, str};

use log::trace;
use nom::branch::{alt, permutation};
use nom::bytes::complete::{is_not, take, take_while, take_while1};
use nom::character::complete::{char, digit1, multispace0, multispace1};
use nom::combinator::{all_consuming, cut, map_res, not, opt, recognize};
use nom::error::{context, ErrorKind, ParseError, VerboseError};
use nom::multi::{
    fold_many0, many0, many1, separated_list0, separated_list1,
};
use nom::sequence::{
    delimited, pair, preceded, separated_pair, terminated, tuple,
};
use nom::Finish;
use nom::{
    bytes::complete::{tag, take_until},
    character::complete::char as tag_char,
    combinator::map,
    IResult,
};
use serde::Serialize;
use smallvec::SmallVec;

use crate::compile::CompileError;
use crate::parse_string;
use crate::types::builtin::{Asn, Boolean};

/// ======== Root ===========================================================

/// The Root of the file.
///
// Root ::= RootExpr+

#[derive(Clone, Debug, Default)]
pub struct SyntaxTree {
    pub expressions: Vec<RootExpr>,
}

impl SyntaxTree {
    pub fn parse_str(
        input: &str,
    ) -> Result<(&str, Self), VerboseError<&str>> {
        Self::parse_root(input).finish()
    }

    fn parse_root(input: &str) -> IResult<&str, Self, VerboseError<&str>> {
        let (input, expressions) = all_consuming(many1(preceded(
            skip_opt_ws,
            terminated(RootExpr::parse, skip_opt_ws),
        )))(input)?;
        Ok((input, Self { expressions }))
    }
}

//------------ RootExpr -----------------------------------------------------

// RootExpr ::= Module |
//     "module" Identifier ForStatement WithStatement '{' Module '}' |
//     "rib" Identifier 'contains' TypeIdentifier '{' RibBody '}' |
//     "table" Identifier '{' TableBody '}' |
//     "output-stream" Identifier '{' StreamBody '}' |
//     RecordTypeAssignment |
//     Comment

#[derive(Debug, Clone)]
pub enum RootExpr {
    Module(Box<Module>),
    Rib(Rib),
    // PrefixList(PrefixListExpr),
    Table(Table),
    OutputStream(OutputStream),
    Ty(RecordTypeAssignment),
}

impl RootExpr {
    pub fn parse(input: &str) -> IResult<&str, Self, VerboseError<&str>> {
        let (input, expressions) = context(
            "root",
            alt((
                map(Rib::parse, Self::Rib),
                map(Table::parse, Self::Table),
                map(OutputStream::parse, Self::OutputStream),
                map(Module::parse, |m| Self::Module(Box::new(m))),
                map(RecordTypeAssignment::parse, Self::Ty),
            )),
        )(input)?;
        Ok((input, expressions))
    }

    pub fn get_module(&self) -> Result<&Module, CompileError> {
        match self {
            Self::Module(m) => Ok(m),
            _ => Err(CompileError::new("not a module".into())),
        }
    }
}

//------------ ListValueExpr ------------------------------------------------

// ListValueExpr ::= '[' ValueExpr+ ']'

// A list of values of the same type or a list where all the values can be
// converted to the same type

#[derive(Clone, Debug)]
pub struct ListValueExpr {
    pub values: Vec<ValueExpr>,
}

impl ListValueExpr {
    fn parse(input: &str) -> IResult<&str, Self, VerboseError<&str>> {
        let (input, values) = context(
            "list value",
            delimited(
                opt_ws(char('[')),
                context(
                    "List Value",
                    separated_list1(char(','), opt_ws(ValueExpr::parse)),
                ),
                opt_ws(char(']')),
            ),
        )(input)?;

        Ok((input, ListValueExpr { values }))
    }
}

//------------ AnonymousRecordValueExpr -------------------------------------

// RecordValueExpr ::= '{' (Identifier ':' ValueExpr, )+ '}'

// The value of a (anonnymous) record
// Defined and directly used, mainly as an argument to a method, where the
// actual type can be inferred unambiguously.

#[derive(Clone, Debug)]
pub struct AnonymousRecordValueExpr {
    pub key_values: Vec<(Identifier, ValueExpr)>,
}

impl AnonymousRecordValueExpr {
    fn parse(input: &str) -> IResult<&str, Self, VerboseError<&str>> {
        let (input, key_values) = context(
            "record value",
            delimited(
                opt_ws(char('{')),
                context(
                    "Record Value",
                    separated_list1(
                        char(','),
                        opt_ws(tuple((
                            terminated(
                                opt_ws(Identifier::parse),
                                opt_ws(char(':')),
                            ),
                            opt_ws(ValueExpr::parse),
                        ))),
                    ),
                ),
                opt_ws(char('}')),
            ),
        )(input)?;

        Ok((input, AnonymousRecordValueExpr { key_values }))
    }
}

//------------ TypedRecordValueExpr -----------------------------------------

// RecordValueExpr ::= Identifier '{' (Identifier ':' ValueExpr, )+ '}'

// Used in the 'Define' section to create variables to hold a record.

#[derive(Clone, Debug)]
pub struct TypedRecordValueExpr {
    pub type_id: TypeIdentifier,
    pub key_values: Vec<(Identifier, ValueExpr)>,
}

impl TypedRecordValueExpr {
    fn parse(input: &str) -> IResult<&str, Self, VerboseError<&str>> {
        let (input, (type_id, key_values)) = context(
            "typed record value",
            tuple((
                opt_ws(TypeIdentifier::parse),
                delimited(
                    opt_ws(char('{')),
                    context(
                        "Record Value",
                        separated_list1(
                            char(','),
                            opt_ws(tuple((
                                terminated(
                                    opt_ws(Identifier::parse),
                                    opt_ws(char(':')),
                                ),
                                opt_ws(ValueExpr::parse),
                            ))),
                        ),
                    ),
                    opt_ws(char('}')),
                ),
            )),
        )(input)?;

        Ok((
            input,
            TypedRecordValueExpr {
                type_id,
                key_values,
            },
        ))
    }
}

// The value of a typed record

//------------ RecordTypeAssignment -----------------------------------------

// RecordTypeAssignment ::= "type" Identifier '{' RecordTypeIdentifier '}'

#[derive(Clone, Debug)]
pub struct RecordTypeAssignment {
    pub ident: TypeIdentifier,
    pub record_type: RecordTypeIdentifier,
}

impl RecordTypeAssignment {
    fn parse(input: &str) -> IResult<&str, Self, VerboseError<&str>> {
        let (input, (ident, record_type)) = context(
            "record type definition",
            tuple((
                context(
                    "record type name",
                    preceded(
                        opt_ws(tag("type")),
                        opt_ws(TypeIdentifier::parse),
                    ),
                ),
                context(
                    "type definition",
                    delimited(
                        opt_ws(char('{')),
                        cut(RecordTypeIdentifier::parse),
                        opt_ws(char('}')),
                    ),
                ),
            )),
        )(input)?;

        Ok((input, RecordTypeAssignment { ident, record_type }))
    }
}

//------------ Module -------------------------------------------------------

// Module ::= "module" Identifier "for" Identifier WithStatement
//              WithStatement '{' ModuleBody '}'

#[derive(Clone, Debug)]
pub struct Module {
    pub ident: Identifier,
    pub for_ident: Option<TypeIdentField>,
    pub with_kv: Vec<TypeIdentField>,
    pub body: ModuleBody,
}

impl Module {
    pub fn parse(input: &str) -> IResult<&str, Self, VerboseError<&str>> {
        let (input, (ident, for_ident, with_kv, body)) = context(
            "module definition",
            tuple((
                context(
                    "module name",
                    preceded(
                        opt_ws(tag("module")),
                        opt_ws(Identifier::parse),
                    ),
                ),
                for_statement,
                with_statement,
                context(
                    "module body",
                    delimited(
                        opt_ws(char('{')),
                        cut(ModuleBody::parse),
                        opt_ws(char('}')),
                    ),
                ),
                // map(many0(char('\n')), |_| ()),
            )),
        )(input)?;

        Ok((
            input,
            Module {
                ident,
                body,
                for_ident,
                with_kv: with_kv.unwrap_or_default(),
            },
        ))
    }
}

//------------ ModuleBody ---------------------------------------------------

// ModuleBody ::= Define ModuleExpr+ Apply

#[derive(Clone, Debug)]
pub struct ModuleBody {
    pub define: Define,
    pub expressions: Vec<ModuleExpr>,
    pub apply: Option<Apply>,
}

impl ModuleBody {
    pub fn parse(input: &str) -> IResult<&str, Self, VerboseError<&str>> {
        let (input, (define, expressions, apply)) = permutation((
            Define::parse,
            context("module expressions", many1(ModuleExpr::parse)),
            opt(Apply::parse),
        ))(input)?;

        Ok((
            input,
            Self {
                define,
                expressions,
                apply,
            },
        ))
    }
}

#[derive(Debug, Clone)]
pub enum ModuleExpr {
    Term(Term),
    Action(Action),
    // Empty, // Import(ImportBody),
}

//------------ ModuleExpr ----------------------------------------------------
//
// ModuleExpr ::= Define |
//   Term+ |
//   Action+ |
//   'import' ForStatement '{' ImportBody '}'

impl ModuleExpr {
    pub fn parse(input: &str) -> IResult<&str, Self, VerboseError<&str>> {
        let (input, expressions) = context(
            "module expression",
            alt((
                map(Term::parse, Self::Term),
                map(Action::parse, Self::Action),
                // map(multispace1, |_| Self::Empty),
                // map(ImportBody::parse, ModuleBody::Import),
            )),
        )(input)?;
        Ok((input, expressions))
    }
}

//------------ Define -------------------------------------------------------
#[derive(Clone, Debug)]
pub struct Define {
    pub for_kv: Option<TypeIdentField>, // associated Rib record type
    pub with_kv: Vec<TypeIdentField>,   // arguments
    pub body: DefineBody,
}

impl Define {
    fn parse(input: &str) -> IResult<&str, Self, VerboseError<&str>> {
        let (input, (for_kv, with_kv, body)) = context(
            "define definition",
            preceded(
                opt_ws(tag("define")),
                tuple((
                    for_statement,
                    with_statement,
                    context(
                        "define block",
                        delimited(
                            opt_ws(char('{')),
                            DefineBody::parse,
                            opt_ws(char('}')),
                        ),
                    ),
                )),
            ),
        )(input)?;

        Ok((
            input,
            Self {
                for_kv,
                with_kv: with_kv.unwrap_or_default(),
                body,
            },
        ))
    }
}

#[derive(Clone, Debug)]
pub enum RxTxType {
    Split(TypeIdentField, TypeIdentField),
    PassThrough(TypeIdentField),
}

//------------ DefineBody ---------------------------------------------------

// DefineBody ::=
//     (( 'use' Identifier ';' )?
//     (('rx' Identifier ':' TypeIdentifier ';') ('tx' Identifier ':' TypeIdentifier ';')) |
//     ( 'rx_tx' Identifier ':' TypeIdentifier ';' ))?
//     ( Identifier '=' ComputeExpr ';' )+ )+

#[derive(Clone, Debug)]
pub struct DefineBody {
    pub rx_tx_type: RxTxType,
    pub use_ext_data: Vec<(Identifier, Identifier)>,
    pub assignments: Vec<(Identifier, ValueExpr)>,
}

impl DefineBody {
    fn parse(input: &str) -> IResult<&str, Self, VerboseError<&str>> {
        let (input, (rx_tx_type, use_ext_data, assignments)) = tuple((
            alt((
                map(
                    delimited(
                        opt_ws(tag("rx_tx")),
                        opt_ws(TypeIdentField::parse),
                        opt_ws(char(';')),
                    ),
                    RxTxType::PassThrough,
                ),
                map(
                    permutation((
                        delimited(
                            opt_ws(tag("rx")),
                            opt_ws(TypeIdentField::parse),
                            opt_ws(char(';')),
                        ),
                        delimited(
                            opt_ws(tag("tx")),
                            opt_ws(TypeIdentField::parse),
                            opt_ws(char(';')),
                        ),
                    )),
                    |t| RxTxType::Split(t.0, t.1),
                ),
            )),
            many0(delimited(
                opt_ws(tag("use")),
                tuple((opt_ws(Identifier::parse), opt_ws(Identifier::parse))),
                opt_ws(char(';')),
            )),
            many0(context(
                "assignments",
                separated_pair(
                    opt_ws(Identifier::parse),
                    preceded(multispace0, char('=')),
                    terminated(opt_ws(ValueExpr::parse), opt_ws(char(';'))),
                ),
            )),
        ))(
            input
        )?;

        // let (use_ext_data, assignments) = statements.iter().cloned().unzip();

        Ok((
            input,
            Self {
                rx_tx_type,
                use_ext_data,
                assignments,
            },
        ))
    }
}

//------------ Term ---------------------------------------------------------

#[derive(Clone, Debug)]
pub struct Term {
    pub ident: Identifier,
    pub for_kv: Option<TypeIdentField>,
    pub with_kv: Vec<TypeIdentField>,
    pub body: TermBody,
}

impl Term {
    pub fn parse(input: &str) -> IResult<&str, Self, VerboseError<&str>> {
        let (input, (ident, for_kv, with_kv, body)) = context(
            "term definition",
            tuple((
                preceded(
                    opt_ws(tag("term")),
                    cut(context(
                        "term name",
                        delimited(
                            multispace1,
                            Identifier::parse,
                            multispace1,
                        ),
                    )),
                ),
                for_statement,
                with_statement,
                context(
                    "term block",
                    cut(delimited(
                        opt_ws(char('{')),
                        TermBody::parse,
                        opt_ws(char('}')),
                    )),
                ),
            )),
        )(input)?;

        Ok((
            input,
            Term {
                ident,
                for_kv,
                with_kv: with_kv.unwrap_or_default(),
                body,
            },
        ))
    }
}

//------------ TermBody -----------------------------------------------------

// TermBody ::= TermScope+

#[derive(Clone, Debug)]
pub struct TermBody {
    pub scopes: Vec<TermScope>,
}

impl TermBody {
    pub fn parse(input: &str) -> IResult<&str, Self, VerboseError<&str>> {
        let (input, scopes) =
            context("term body", many0(TermScope::parse))(input)?;
        Ok((input, Self { scopes }))
    }
}

//------------ TermScope -----------------------------------------------------

// TermScope ::=
//      ('use' Identifier ';')?
//     ( MatchOperator '{' (ComputeExpr ';')+ '}' )+

#[derive(Clone, Debug)]
pub struct TermScope {
    pub scope: Option<Identifier>,
    pub operator: MatchOperator, // kinda' useless and kinda' incorrect.
    pub match_exprs: Vec<LogicalExpr>,
}

impl TermScope {
    pub fn parse(input: &str) -> IResult<&str, Self, VerboseError<&str>> {
        let (input, (scope, (operator, match_exprs))) = tuple((
            opt(opt_ws(context(
                "use scope",
                preceded(
                    opt_ws(tag("use")),
                    delimited(
                        multispace1,
                        Identifier::parse,
                        opt_ws(char(';')),
                    ),
                ),
            ))),
            context(
                "match expressions",
                tuple((
                    opt_ws(MatchOperator::parse),
                    delimited(
                        opt_ws(char('{')),
                        many0(context(
                            "match expression",
                            terminated(
                                opt_ws(LogicalExpr::parse),
                                opt_ws(char(';')),
                            ),
                        )),
                        opt_ws(char('}')),
                    ),
                )),
            ),
        ))(input)?;
        Ok((
            input,
            Self {
                scope,
                operator,
                match_exprs,
            },
        ))
    }
}

//------------ Action -------------------------------------------------------

// 'action' Identifier '{' ActionBody '}')* ForStatement WithStatement
//  '{' ActionBody '}'

#[derive(Clone, Debug)]
pub struct Action {
    pub ident: Identifier,
    // pub for_kv: Option<TypeIdentField>,
    // pub with_kv: Vec<TypeIdentField>,
    pub body: ActionBody,
}

impl Action {
    pub fn parse(input: &str) -> IResult<&str, Self, VerboseError<&str>> {
        let (input, (_, ident, body)) = context(
            "action definition",
            tuple((
                opt_ws(tag("action")),
                context(
                    "action name",
                    delimited(multispace1, Identifier::parse, multispace1),
                ),
                // for_statement,
                // with_statement,
                context(
                    "action block",
                    delimited(
                        opt_ws(char('{')),
                        ActionBody::parse,
                        opt_ws(char('}')),
                    ),
                ),
            )),
        )(input)?;

        Ok((
            input,
            Action {
                ident,
                // for_kv,
                // with_kv: with_kv.unwrap_or_default(),
                body,
            },
        ))
    }
}

//------------ ActionBody -----------------------------------------------------

// ActionBody ::= (ActionExpr ';')+

#[derive(Clone, Debug)]
pub struct ActionBody {
    pub expressions: Vec<ComputeExpr>,
}

impl ActionBody {
    pub fn parse(input: &str) -> IResult<&str, Self, VerboseError<&str>> {
        let (input, expressions) = context(
            "action body",
            many1(opt_ws(terminated(
                OptionalGlobalComputeExpr::parse,
                opt_ws(char(';')),
            ))),
        )(input)?;
        Ok((input, Self { expressions }))
    }
}

//------------ OptionalGlobalComputeExpr ------------------------------------

// ActionExpr ::= ComputeExpr | GlobalMethodExpr

// An Optional Gloval Compute Expressions can be either an ordinary Compute
// Expression, or a global method call, i.e. 'some-global-method(a, b)', so
// an expression without any dots in it ending in a method call.

// Action Expressions are always turned into regular Compute Expressions at
// parse time (so: here), consequently there's no `eval()` for an Optional
// GlobalComputeExpr.

#[derive(Clone, Debug)]
pub enum OptionalGlobalComputeExpr {
    GlobalMethodExpr(MethodComputeExpr),
    ComputeExpr(ComputeExpr),
}

impl OptionalGlobalComputeExpr {
    pub fn parse(
        input: &str,
    ) -> IResult<&str, ComputeExpr, VerboseError<&str>> {
        map(
            context(
                "action expression",
                alt((
                    map(
                        MethodComputeExpr::parse,
                        OptionalGlobalComputeExpr::GlobalMethodExpr,
                    ),
                    map(
                        ComputeExpr::parse,
                        OptionalGlobalComputeExpr::ComputeExpr,
                    ),
                )),
            ),
            |expr| expr.into_compute_expr(),
        )(input)
    }

    pub(crate) fn into_compute_expr(self) -> ComputeExpr {
        match self {
            Self::ComputeExpr(compute_expr) => compute_expr,
            Self::GlobalMethodExpr(ref access_expr) => ComputeExpr {
                access_expr: vec![AccessExpr::MethodComputeExpr(
                    access_expr.clone(),
                )],
                receiver: AccessReceiver::GlobalScope,
            },
        }
    }
}

//------------ ImportBody -----------------------------------------------------

// #[derive(Clone, Debug)]
// pub struct ImportBody {}

//------------ Apply ---------------------------------------------------------

// Apply ::= 'apply' ForStatement WithStatement '{' ApplyBody '}'

#[derive(Clone, Debug)]
pub struct Apply {
    pub body: ApplyBody,
    pub for_kv: Option<TypeIdentField>,
    pub with_kv: Vec<TypeIdentField>,
}

impl Apply {
    pub fn parse(input: &str) -> IResult<&str, Self, VerboseError<&str>> {
        let (input, (for_kv, with_kv, body)) = context(
            "apply definition",
            preceded(
                opt_ws(tag("apply")),
                tuple((
                    for_statement,
                    with_statement,
                    context(
                        "apply block",
                        delimited(
                            opt_ws(char('{')),
                            ApplyBody::parse,
                            opt_ws(char('}')),
                        ),
                    ),
                )),
            ),
        )(input)?;

        Ok((
            input,
            Self {
                for_kv,
                with_kv: with_kv.unwrap_or_default(),
                body,
            },
        ))
    }
}

//------------ ApplyBody -----------------------------------------------------

// ApplyBody ::= ApplyScope+ (AcceptReject ';')?

#[derive(Clone, Debug)]
pub struct ApplyBody {
    pub scopes: Vec<ApplyScope>,
    pub accept_reject: Option<AcceptReject>,
}

impl ApplyBody {
    fn parse(input: &str) -> IResult<&str, Self, VerboseError<&str>> {
        let (input, (scopes, accept_reject)) = context(
            "apply body",
            tuple((
                many1(ApplyScope::parse),
                context("final accept reject", opt(opt_ws(accept_reject))),
            )),
        )(input)?;
        Ok((
            input,
            Self {
                scopes,
                accept_reject,
            },
        ))
    }
}

//------------ ApplyScope -----------------------------------------------------

// ApplyScope ::=
//      ( 'use' Identifier ';' )?
//      'filter' MatchOperator ( ComputeExpr | Identifier )
//      'not'? 'matching'
//      '{' ( ( ComputeExpr | Identifier ) ';' ( AcceptReject ';' )? )+ '}' ';'

#[derive(Clone, Debug)]
pub struct ApplyScope {
    pub scope: Option<Identifier>,
    pub operator: MatchOperator,
    pub filter_ident: ValueExpr,
    pub negate: bool,
    pub actions: Vec<(Option<ValueExpr>, Option<AcceptReject>)>,
}

impl ApplyScope {
    fn parse(input: &str) -> IResult<&str, Self, VerboseError<&str>> {
        let (input, (scope, operator, (filter_ident, negate, action_exprs))) =
            tuple((
                opt_ws(opt(context(
                    "use scope",
                    preceded(
                        opt_ws(tag("use")),
                        delimited(
                            multispace1,
                            Identifier::parse,
                            opt_ws(char(';')),
                        ),
                    ),
                ))),
                preceded(opt_ws(tag("filter")), opt_ws(MatchOperator::parse)),
                context(
                    "action expressions",
                    opt_ws(tuple((
                        ValueExpr::parse,
                        opt(terminated(
                            opt(opt_ws(tag("not"))),
                            opt_ws(tag("matching")),
                        )),
                        delimited(
                            opt_ws(char('{')),
                            alt((
                                many1(context(
                                    "Call Expression",
                                    tuple((
                                        map(
                                            opt_ws(terminated(
                                                ValueExpr::parse,
                                                opt_ws(char(';')),
                                            )),
                                            Some,
                                        ),
                                        opt(opt_ws(accept_reject)),
                                    )),
                                )),
                                map(opt_ws(accept_reject), |ar| {
                                    vec![(None, Some(ar))]
                                }),
                            )),
                            terminated(opt_ws(char('}')), opt_ws(char(';'))),
                        ),
                    ))),
                ),
            ))(input)?;
        Ok((
            input,
            Self {
                scope,
                operator,
                negate: if let Some(negate) = negate {
                    negate.is_none()
                } else {
                    false
                },
                actions: action_exprs,
                filter_ident,
            },
        ))
    }
}

//------------ Rib -----------------------------------------------------------

// Rib ::= "rib" Identifier 'contains' TypeIdentifier '{' RibBody '}'

#[derive(Clone, Debug)]
pub struct Rib {
    pub ident: Identifier,
    pub contain_ty: TypeIdentifier,
    pub body: RibBody,
}

impl Rib {
    pub fn parse(input: &str) -> IResult<&str, Self, VerboseError<&str>> {
        let (input, (ident, contain_ty, body, _)) = context(
            "rib definition",
            tuple((
                preceded(
                    tag("rib"),
                    context(
                        "rib name",
                        delimited(
                            multispace1,
                            Identifier::parse,
                            multispace1,
                        ),
                    ),
                ),
                context(
                    "contains",
                    preceded(
                        opt_ws(tag("contains")),
                        delimited(
                            multispace1,
                            TypeIdentifier::parse,
                            multispace1,
                        ),
                    ),
                ),
                context(
                    "rib block",
                    cut(delimited(
                        opt_ws(char('{')),
                        RibBody::parse,
                        opt_ws(char('}')),
                    )),
                ),
                map(skip_opt_ws, |_| ()),
            )),
        )(input)?;

        Ok((
            input,
            Rib {
                ident,
                contain_ty,
                body,
            },
        ))
    }
}

#[derive(Clone, Debug)]
pub struct RibBody {
    pub key_values: Vec<RibField>,
}

#[derive(Clone, Debug)]
pub enum RibField {
    PrimitiveField(TypeIdentField),
    RecordField(Box<(Identifier, RecordTypeIdentifier)>),
    ListField(Box<(Identifier, ListTypeIdentifier)>),
}

//------------ RibBody -------------------------------------------------------

//
// The body of a Rib consists of an (optional) enumeration of
// (field_name, type) pairs.

// RibBody ::= ( Identifier ':' (
//                 TypeIdentifier |
//                 '{' RecordTypeIdentifier '}' |
//                 '[' ListTypeIdentifier ']' ) ','? )+

impl RibBody {
    pub fn parse(input: &str) -> IResult<&str, Self, VerboseError<&str>> {
        let (input, key_values) = context(
            "items list",
            separated_list1(
                char(','),
                opt_ws(cut(alt((
                    map(TypeIdentField::parse, RibField::PrimitiveField),
                    map(
                        tuple((
                            terminated(
                                opt_ws(Identifier::parse),
                                opt_ws(char(':')),
                            ),
                            delimited(
                                opt_ws(char('{')),
                                RecordTypeIdentifier::parse,
                                opt_ws(char('}')),
                            ),
                        )),
                        |r| RibField::RecordField(Box::new(r)),
                    ),
                    map(
                        tuple((
                            terminated(
                                opt_ws(Identifier::parse),
                                opt_ws(char(':')),
                            ),
                            delimited(
                                opt_ws(char('[')),
                                ListTypeIdentifier::parse,
                                opt_ws(char(']')),
                            ),
                        )),
                        |l| RibField::ListField(Box::new(l)),
                    ),
                )))),
            ),
        )(input)?;
        Ok((input, RibBody { key_values }))
    }
}

//------------ Table -----------------------------------------------------

// Table ::= "table" Identifier 'contains' TypeIdentifier '{' TableBody '}'

#[derive(Clone, Debug)]
pub struct Table {
    pub ident: Identifier,
    pub contain_ty: TypeIdentifier,
    pub body: RibBody,
}

impl Table {
    pub fn parse(input: &str) -> IResult<&str, Self, VerboseError<&str>> {
        let (input, (ident, contain_ty, body, _)) = context(
            "table definition",
            tuple((
                preceded(
                    opt_ws(tag("table")),
                    context(
                        "table name",
                        delimited(
                            multispace1,
                            Identifier::parse,
                            multispace1,
                        ),
                    ),
                ),
                context(
                    "contains",
                    preceded(
                        opt_ws(tag("contains")),
                        delimited(
                            multispace1,
                            TypeIdentifier::parse,
                            multispace1,
                        ),
                    ),
                ),
                context(
                    "table block",
                    cut(delimited(
                        opt_ws(char('{')),
                        RibBody::parse,
                        opt_ws(char('}')),
                    )),
                ),
                map(skip_opt_ws, |_| ()),
            )),
        )(input)?;

        Ok((
            input,
            Table {
                ident,
                contain_ty,
                body,
            },
        ))
    }
}

//------------ OutputStream -------------------------------------------------

// Table ::= "table" Identifier 'contains' TypeIdentifier '{' TableBody '}'

#[derive(Clone, Debug)]
pub struct OutputStream {
    pub ident: Identifier,
    pub contain_ty: TypeIdentifier,
    pub body: RibBody,
}

impl OutputStream {
    pub fn parse(input: &str) -> IResult<&str, Self, VerboseError<&str>> {
        let (input, (ident, contain_ty, body, _)) = context(
            "output-stream definition",
            tuple((
                preceded(
                    opt_ws(tag("output-stream")),
                    context(
                        "output-stream name",
                        delimited(
                            multispace1,
                            Identifier::parse,
                            multispace1,
                        ),
                    ),
                ),
                context(
                    "contains",
                    preceded(
                        opt_ws(tag("contains")),
                        delimited(
                            multispace1,
                            TypeIdentifier::parse,
                            multispace1,
                        ),
                    ),
                ),
                context(
                    "output-stream block",
                    cut(delimited(
                        opt_ws(char('{')),
                        RibBody::parse,
                        opt_ws(char('}')),
                    )),
                ),
                map(skip_opt_ws, |_| ()),
            )),
        )(input)?;

        Ok((
            input,
            OutputStream {
                ident,
                contain_ty,
                body,
            },
        ))
    }
}

//============ Separators ====================================================

/// Parses something preceded by optional white space.
fn opt_ws<'a, O, F>(
    parse: F,
) -> impl FnMut(&'a str) -> IResult<&'a str, O, VerboseError<&str>>
where
    F: FnMut(&'a str) -> IResult<&str, O, VerboseError<&str>>,
{
    preceded(skip_opt_ws, parse)
}

/// Optional white space.
///
/// White space is all actual white space characters plus comments.
fn skip_opt_ws(input: &str) -> IResult<&str, (), VerboseError<&str>> {
    fold_many0(alt((map(multispace1, |_| ()), comment)), || (), |_, _| ())(
        input,
    )
}

/// Comments start with a hash and run to the end of a line.
fn comment(input: &str) -> IResult<&str, (), VerboseError<&str>> {
    let (input, _) = tuple((tag("//"), take_until("\n")))(input)?;
    map(tag_char('\n'), |_| ())(input)
}

//------------ Identifier ----------------------------------------------------

/// An identifier is the name of variables or other things.
///
/// It is a word composed of a leading alphabetic Unicode character, followed
/// by alphanumeric Unicode characters or underscore or hyphen.
///
/// Identifier ::= ([a-z]) ([0-9a-z-_])*
///
#[derive(Clone, Debug)]
pub struct Identifier {
    /// The actual identifier.
    pub ident: ShortString,
}

impl Identifier {
    fn parse(input: &str) -> IResult<&str, Self, VerboseError<&str>> {
        let (input, _) = context(
            "no keyword",
            not(delimited(
                multispace1,
                tuple((
                    tag("for"),
                    tag("type"),
                    tag("with"),
                    tag("in"),
                    tag("not"),
                    tag("define"),
                    tag("module"),
                    tag("import"),
                    tag("term"),
                    tag("filter"),
                    tag("match"),
                    tag("route"),
                    tag("matches"),
                    tag("return"),
                    tag("prefix"),
                    tag("true"),
                    tag("false"),
                    tag("apply"),
                    tag("use"),
                    tag("type"),
                )),
                multispace1,
            )),
        )(input)?;
        let (input, ident) = context(
            "identifier",
            recognize(preceded(
                take_while1(|ch: char| {
                    ch.is_alphabetic() || ch == '_' || ch == '-'
                }),
                take_while(|ch: char| {
                    ch.is_alphanumeric() || ch == '_' || ch == '-'
                }),
            )),
        )(input)?;

        Ok((
            input,
            Identifier {
                ident: ident.into(),
            },
        ))
    }
}

impl AsRef<str> for Identifier {
    fn as_ref(&self) -> &str {
        self.ident.as_ref()
    }
}

impl borrow::Borrow<str> for Identifier {
    fn borrow(&self) -> &str {
        self.ident.as_ref()
    }
}

impl<T: AsRef<str>> PartialEq<T> for Identifier {
    fn eq(&self, other: &T) -> bool {
        self.ident == other.as_ref()
    }
}

impl Eq for Identifier {}

impl hash::Hash for Identifier {
    fn hash<H: hash::Hasher>(&self, state: &mut H) {
        self.ident.hash(state)
    }
}

impl fmt::Display for Identifier {
    fn fmt(&self, f: &mut fmt::Formatter) -> fmt::Result {
        self.ident.fmt(f)
    }
}

//------------ TypeIdentifier -----------------------------------------------

/// An identifier is the unique name of all expressions that we allow to be
/// named.
///
/// It is a word composed of a leading alphabetic Unicode character or an
/// underscore, followed by alphanumeric Unicode characters or underscore or
/// period.
#[derive(Clone, Debug)]
pub struct TypeIdentifier {
    /// The actual identifier.
    pub ident: ShortString,
}

/// A TypeIdentifier is the unique name of a type.

/// TypeIdentifier ::= [A-Z] ([0-9a-zA-Z])*

impl TypeIdentifier {
    fn parse(input: &str) -> IResult<&str, Self, VerboseError<&str>> {
        let (input, ident) = recognize(pair(
            take_while1(|ch: char| ch.is_alphabetic() && ch.is_uppercase()),
            take_while(|ch: char| ch.is_alphanumeric()),
        ))(input)?;
        Ok((
            input,
            TypeIdentifier {
                ident: ident.into(),
            },
        ))
    }
}

impl AsRef<str> for TypeIdentifier {
    fn as_ref(&self) -> &str {
        self.ident.as_ref()
    }
}

impl borrow::Borrow<str> for TypeIdentifier {
    fn borrow(&self) -> &str {
        self.ident.as_ref()
    }
}

impl<T: AsRef<str>> PartialEq<T> for TypeIdentifier {
    fn eq(&self, other: &T) -> bool {
        self.ident == other.as_ref()
    }
}

impl Eq for TypeIdentifier {}

impl hash::Hash for TypeIdentifier {
    fn hash<H: hash::Hasher>(&self, state: &mut H) {
        self.ident.hash(state)
    }
}

impl fmt::Display for TypeIdentifier {
    fn fmt(&self, f: &mut fmt::Formatter) -> fmt::Result {
        self.ident.fmt(f)
    }
}

//------------ TypeIdentField ------------------------------------------------

/// A `field_name: Type` pair.

#[derive(Clone, Debug)]
pub struct TypeIdentField {
    /// The name of the field.
    pub field_name: Identifier,
    /// The type of the field.
    pub ty: TypeIdentifier,
}

impl TypeIdentField {
    pub fn parse(input: &str) -> IResult<&str, Self, VerboseError<&str>> {
        let (input, (field_name, ty)) = context(
            "key-value pair",
            separated_pair(
                preceded(multispace0, Identifier::parse),
                preceded(multispace0, char(':')),
                preceded(multispace0, TypeIdentifier::parse),
            ),
        )(input)?;

        Ok((input, Self { field_name, ty }))
    }
}

//------------ ListTypeIdentifier -------------------------------------------

// ListTypeIdentifier ::= '[' TypeIdentifier  ','? ']'+

#[derive(Clone, Debug)]
pub struct ListTypeIdentifier {
    pub inner_type: TypeIdentifier,
}

impl ListTypeIdentifier {
    pub fn parse(input: &str) -> IResult<&str, Self, VerboseError<&str>> {
        let (input, inner_type) =
            context("List Value", TypeIdentifier::parse)(input)?;
        Ok((input, ListTypeIdentifier { inner_type }))
    }
}

//------------ StringLiteral -----------------------------------------------

// Our take on a literal string is just a Identifier wrapped in two double
// quotes. We don't do any escaping or anything like that.

// StringLiteral ::= '"' Identifier '"'
#[derive(Clone, Debug)]
pub struct StringLiteral(pub(crate) String);

impl StringLiteral {
    fn parse(input: &str) -> IResult<&str, Self, VerboseError<&str>> {
        let (input, string) = parse_string::parse_string(input)?;
        Ok((input, Self(string)))
    }
}

impl From<&'_ StringLiteral> for String {
    fn from(literal: &StringLiteral) -> Self {
        literal.0.clone()
    }
}

//------------ RecordTypeIdentifier -----------------------------------------

// The user-defined type of a record. It's very similar to a RibBody (in EBNF
// it's the same), but it simplifies creating the SymbolTable, because they're
// semantically different.

// RecordTypeIdentifier ::= '{' ( Identifier ':'
//                          RecordTypeIdentifier | '{' RecordBody '}'
//                      ','? )+ '}'

#[derive(Clone, Debug)]
pub struct RecordTypeIdentifier {
    pub key_values: Vec<RibField>,
}

impl RecordTypeIdentifier {
    pub fn parse(input: &str) -> IResult<&str, Self, VerboseError<&str>> {
        let (input, key_values) = context(
            "Record Value",
            separated_list1(
                char(','),
                opt_ws(cut(alt((
                    map(TypeIdentField::parse, RibField::PrimitiveField),
                    map(
                        tuple((
                            terminated(
                                opt_ws(Identifier::parse),
                                opt_ws(char(':')),
                            ),
                            delimited(
                                opt_ws(char('{')),
                                RecordTypeIdentifier::parse,
                                opt_ws(char('}')),
                            ),
                        )),
                        |r| RibField::RecordField(Box::new(r)),
                    ),
                )))),
            ),
        )(input)?;
        Ok((input, RecordTypeIdentifier { key_values }))
    }
}

//============= Literals ====================================================

//------------ IntegerLiteral -----------------------------------------------

/// An integer literal is a sequence of digits.
/// IntegerLiteral ::= [0-9]+
///
/// We parse it as a string and then convert it to an integer.
#[derive(Clone, Debug, PartialEq, Eq)]
pub struct IntegerLiteral(pub i64);

impl IntegerLiteral {
    pub fn parse(input: &str) -> IResult<&str, Self, VerboseError<&str>> {
        let (input, digits) = context(
            "integer literal",
            recognize(pair(
                opt(char('-')),
                take_while1(|ch: char| ch.is_ascii_digit()),
            )),
        )(input)?;

        let value = digits.parse().unwrap();
        Ok((input, Self(value)))
    }
}

impl From<&'_ IntegerLiteral> for ShortString {
    fn from(literal: &IntegerLiteral) -> Self {
        ShortString::from(literal.0.to_string().as_str())
    }
}

impl From<&'_ IntegerLiteral> for i64 {
    fn from(literal: &IntegerLiteral) -> Self {
        literal.0
    }
}

//------------ PrefixLengthLiteral ------------------------------------------

/// A prefix length literal is a sequence of digits preceded by a '/'.
/// PrefixLengthLiteral ::= /[0-9]+
///
/// We parse it as a string and then convert it to an integer.
#[derive(Clone, Debug, PartialEq, Eq)]
pub struct PrefixLengthLiteral(pub usize);

impl PrefixLengthLiteral {
    pub fn parse(input: &str) -> IResult<&str, Self, VerboseError<&str>> {
        let (input, digits) = context(
            "prefix length literal",
            preceded(char('/'), take_while1(|ch: char| ch.is_ascii_digit())),
        )(input)?;

        let value = digits.parse().unwrap();
        Ok((input, Self(value)))
    }
}

impl From<&'_ PrefixLengthLiteral> for ShortString {
    fn from(literal: &PrefixLengthLiteral) -> Self {
        ShortString::from(literal.0.to_string().as_str())
    }
}

impl From<&'_ PrefixLengthLiteral> for u8 {
    fn from(literal: &PrefixLengthLiteral) -> Self {
        literal.0 as u8
    }
}

//------------ HexLiteral ---------------------------------------------------

/// A hex literal is a sequence of hex digits, prefixed by '0x'
/// HexLiteral ::= '0x' [0-9a-fA-F]+
#[derive(Clone, Debug)]

pub struct HexLiteral(pub u64);

impl HexLiteral {
    pub fn parse(input: &str) -> IResult<&str, Self, VerboseError<&str>> {
        let (input, digits) = context(
            "hex literal",
            recognize(pair(
                tag("0x"),
                take_while1(|ch: char| ch.is_ascii_hexdigit()),
            )),
        )(input)?;

        let value = u64::from_str_radix(&digits[2..], 16).unwrap();
        Ok((input, Self(value)))
    }
}

impl From<&'_ HexLiteral> for ShortString {
    fn from(literal: &HexLiteral) -> Self {
        ShortString::from(literal.0.to_string().as_str())
    }
}

impl From<&'_ HexLiteral> for u64 {
    fn from(literal: &HexLiteral) -> Self {
        literal.0
    }
}

//------------ AsnLiteral ---------------------------------------------------

/// An ASN literal is a sequence of hex digits, prefixed by 'AS'
///
///
#[derive(Clone, Debug)]

pub struct AsnLiteral(pub u32);

impl AsnLiteral {
    pub fn parse(input: &str) -> IResult<&str, Self, VerboseError<&str>> {
        let (input, digits) = context(
            "ASN literal",
            recognize(pair(
                tag("AS"),
                take_while1(|ch: char| ch.is_ascii_hexdigit()),
            )),
        )(input)?;

        let value = digits[2..].parse::<u32>().unwrap();
        Ok((input, Self(value)))
    }
}

impl From<&'_ AsnLiteral> for ShortString {
    fn from(literal: &AsnLiteral) -> Self {
        ShortString::from(literal.0.to_string().as_str())
    }
}

impl From<&'_ AsnLiteral> for Asn {
    fn from(literal: &AsnLiteral) -> Self {
        Asn::from_u32(literal.0)
    }
}

//------------ FloatLiteral -------------------------------------------------

/// A float literal is a sequence of digits with a decimal point.
/// FloatLiteral ::= [0-9]+ '.' [0-9]+
///
#[derive(Clone, Debug)]
pub struct FloatLiteral(pub f64);

impl FloatLiteral {
    pub fn parse(input: &str) -> IResult<&str, Self, VerboseError<&str>> {
        let (input, digits) = context(
            "float literal",
            recognize(tuple((
                opt(char('-')),
                take_while1(|ch: char| ch.is_ascii_digit()),
                char('.'),
                take_while1(|ch: char| ch.is_ascii_digit()),
            ))),
        )(input)?;

        let value = digits.parse().unwrap();
        Ok((input, Self(value)))
    }
}

//------------ BooleanLiteral -----------------------------------------------
/// A boolean literal is either `true` or `false`.
/// BooleanLiteral ::= 'true' | 'false'
#[derive(Clone, Debug)]

pub struct BooleanLiteral(pub bool);

impl BooleanLiteral {
    pub fn parse(input: &str) -> IResult<&str, Self, VerboseError<&str>> {
        let (input, value) = alt((
            map(tag("true"), |_| Self(true)),
            map(tag("false"), |_| Self(false)),
        ))(input)?;

        Ok((input, value))
    }
}

impl From<&'_ BooleanLiteral> for ShortString {
    fn from(literal: &BooleanLiteral) -> Self {
        ShortString::from(literal.0.to_string().as_str())
    }
}

impl From<&'_ BooleanLiteral> for Boolean {
    fn from(literal: &BooleanLiteral) -> Self {
        Boolean(literal.0)
    }
}

//------------ ByteStringLiteral --------------------------------------------
/// A byte string literal is a sequence of bytes, preceded by '0x'
/// ByteStringLiteral ::= 0x[0-9a-fA-F]+

#[derive(Clone, Debug)]
pub struct ByteStringLiteral(pub SmallVec<[u8; 24]>);

impl<'a> ByteStringLiteral {
    pub fn parse(input: &'a str) -> IResult<&str, Self, VerboseError<&str>> {
        let (input, value) = (preceded(
            tag("0x"),
            many1(terminated(take(2_usize), opt(char('_')))),
        ))(input)?;

        let mut result_value: SmallVec<[u8; 24]> = SmallVec::new();

        for v in &value {
            let v = u8::from_str_radix(v, 16);

            if let Ok(v) = v {
                result_value.push(v);
            } else {
                return Err(nom::Err::Error(VerboseError::from_error_kind(
                    input,
                    ErrorKind::Digit,
                )));
            }
        }

        Ok((input, Self(result_value)))
    }
}

//------------ AcceptReject -------------------------------------------------

// Every filter needs to return either a 'accept' or 'reject' statement.
// failing to set it properly ends in the whole thing being cancelled.

// AcceptReject ::= 'return'? ( 'accept' | 'reject' ) ';'

<<<<<<< HEAD
#[derive(Copy, Clone, Debug, Eq, PartialEq, Hash)]
=======
#[derive(Copy, Clone, Debug, Eq, PartialEq, Serialize)]
>>>>>>> 9305b1fc
pub enum AcceptReject {
    Accept,
    Reject,
    NoReturn,
}

fn accept_reject(
    input: &str,
) -> IResult<&str, AcceptReject, VerboseError<&str>> {
    context(
        "accept or reject",
        preceded(
            opt(opt_ws(tag("return"))),
            alt((
                map(
                    terminated(opt_ws(tag("accept")), opt_ws(char(';'))),
                    |_| AcceptReject::Accept,
                ),
                map(
                    terminated(opt_ws(tag("reject")), opt_ws(char(';'))),
                    |_| AcceptReject::Reject,
                ),
            )),
        ),
    )(input)
}

impl std::fmt::Display for AcceptReject {
    fn fmt(&self, f: &mut fmt::Formatter<'_>) -> fmt::Result {
        match self {
            AcceptReject::Accept => write!(f, "accept"),
            AcceptReject::NoReturn => write!(f, "no return"),
            AcceptReject::Reject => write!(f, "reject"),
        }
    }
}

//------------ ValueExpr --------------------------------------------------

// ValueExpr ::=
//  *Literal |
//  ComputeExpr |
//  BuiltinMethodCallExpr

#[derive(Clone, Debug)]
pub enum ValueExpr {
    StringLiteral(StringLiteral),
    IntegerLiteral(IntegerLiteral),
    PrefixLengthLiteral(PrefixLengthLiteral),
    AsnLiteral(AsnLiteral),
    HexLiteral(HexLiteral),
    BooleanLit(BooleanLiteral),
    PrefixMatchExpr(PrefixMatchExpr),
    ComputeExpr(ComputeExpr),
    BuiltinMethodCallExpr(MethodComputeExpr),
    AnonymousRecordExpr(AnonymousRecordValueExpr),
    TypedRecordExpr(TypedRecordValueExpr),
    ListExpr(ListValueExpr),
}

impl ValueExpr {
    pub fn parse(input: &str) -> IResult<&str, Self, VerboseError<&str>> {
        alt((
            map(StringLiteral::parse, ValueExpr::StringLiteral),
            map(HexLiteral::parse, ValueExpr::HexLiteral),
            map(IntegerLiteral::parse, ValueExpr::IntegerLiteral),
            map(PrefixLengthLiteral::parse, ValueExpr::PrefixLengthLiteral),
            map(AsnLiteral::parse, ValueExpr::AsnLiteral),
            map(tag("true"), |_| ValueExpr::BooleanLit(BooleanLiteral(true))),
            map(tag("false"), |_| {
                ValueExpr::BooleanLit(BooleanLiteral(false))
            }),
            map(ListValueExpr::parse, ValueExpr::ListExpr),
            map(
                AnonymousRecordValueExpr::parse,
                ValueExpr::AnonymousRecordExpr,
            ),
            map(TypedRecordValueExpr::parse, ValueExpr::TypedRecordExpr),
            map(PrefixMatchExpr::parse, ValueExpr::PrefixMatchExpr),
            map(MethodComputeExpr::parse, ValueExpr::BuiltinMethodCallExpr),
            map(ComputeExpr::parse, ValueExpr::ComputeExpr),
        ))(input)
    }
}

//------------ ArgExprList -------------------------------------------------

// ArgExprList ::= ( ValueExpr ','? )*

#[derive(Clone, Debug)]
pub struct ArgExprList {
    pub args: Vec<ValueExpr>,
}

impl ArgExprList {
    fn parse(input: &str) -> IResult<&str, Self, VerboseError<&str>> {
        let (input, args) = context(
            "argument expressions",
            separated_list0(
                preceded(multispace0, char(',')),
                opt_ws(ValueExpr::parse),
            ),
        )(input)?;

        Ok((input, Self { args }))
    }

    pub fn is_empty(&self) -> bool {
        self.args.is_empty()
    }
}

//------------ for & with statements ----------------------------------------

// ForStatement ::= ('for' Identifier':' TypeIdentifier)?

fn for_statement(
    input: &str,
) -> IResult<&str, Option<TypeIdentField>, VerboseError<&str>> {
    context(
        "for",
        opt(preceded(opt_ws(tag("for")), TypeIdentField::parse)),
    )(input)
}

// WithStatement ::= ('with' (Identifier':' TypeIdentifier)+)?

fn with_statement(
    input: &str,
) -> IResult<&str, Option<Vec<TypeIdentField>>, VerboseError<&str>> {
    context(
        "with",
        opt(preceded(
            opt_ws(tag("with")),
            separated_list1(char(','), TypeIdentField::parse),
        )),
    )(input)
}

// ============ Compound Expressions ========================================

// Compound expressions consist of field access of data structures or method
// calls on data structures.

//------------- AccessExpr --------------------------------------------------

// Either a method call or a field access. Used as part of a ComputeExpr.

// AccessExpr ::= MethodComputeExpr | AccessReceiver

#[derive(Clone, Debug)]
pub enum AccessExpr {
    MethodComputeExpr(MethodComputeExpr),
    FieldAccessExpr(FieldAccessExpr),
}

impl AccessExpr {
    pub fn parse(input: &str) -> IResult<&str, Self, VerboseError<&str>> {
        alt((
            map(MethodComputeExpr::parse, AccessExpr::MethodComputeExpr),
            map(FieldAccessExpr::parse, AccessExpr::FieldAccessExpr),
        ))(input)
    }

    pub fn get_ident(&self) -> &ShortString {
        match self {
            AccessExpr::MethodComputeExpr(expr) => &expr.ident.ident,
            AccessExpr::FieldAccessExpr(expr) => &expr.field_names[0].ident,
        }
    }
}

//------------- ComputeExpr ----------------------------------------------------

// It's complete EBNF would be:
// CompoundExpr ::= AccessReceiver(.MethodComputeExpr)? | AccessReceiver

// A ComputeExpr is an expression that starts with an access receiver,
// optionally followed by one or more method calls, and/or access receivers,
// e.g. 'rib-rov.longest_match(route.prefix).prefix.len()`.
//
// Note that an expression ending in a field acces, i.e. not a method call,
// is also parsed as a ComputeExpr, but with an empty method call list.

#[derive(Clone, Debug)]
pub struct ComputeExpr {
    pub receiver: AccessReceiver,
    pub access_expr: Vec<AccessExpr>,
}

impl ComputeExpr {
    pub fn parse(input: &str) -> IResult<&str, Self, VerboseError<&str>> {
        let (input, (receiver, access_expr)) = tuple((
            AccessReceiver::parse,
            many0(preceded(char('.'), AccessExpr::parse)),
        ))(input)?;
        Ok((
            input,
            Self {
                receiver,
                access_expr,
            },
        ))
    }

    pub fn get_receiver(&self) -> &AccessReceiver {
        &self.receiver
    }

    // An Access Receiver always exists, but it might not have an identifier,
    // currently that can only mean that it is a global method being called,
    // but that's up to the caller to figure out.
    pub fn get_receiver_ident(&self) -> Result<ShortString, CompileError> {
        self.get_receiver()
            .get_ident()
            .ok_or_else(|| {
                CompileError::from("Missing identifier in Expression.")
            })
            .map(|ar| ar.ident.clone())
    }
}

//------------- AccessReceiver ------------------------------------------------

// The AccessReceiver is the specifier of a data structure that is being called
// (used as part of a ComputeExpr) or used to retrieve one of its fields. Can
// also be a stand-alone specifier.

// AccessReceiver ::= Identifier | GlobalScope

#[derive(Clone, Debug)]
pub enum AccessReceiver {
    // The identifier of the data structure.
    Ident(Identifier),
    // or it can only be in the Global Scope (for global methods), it doesn't
    // have a string as identifier then.
    GlobalScope,
}

impl AccessReceiver {
    fn parse(input: &str) -> IResult<&str, Self, VerboseError<&str>> {
        let (input, receiver) =
            context("access receiver", Identifier::parse)(input)?;

        Ok((input, Self::Ident(receiver)))
    }
}

impl AccessReceiver {
    pub fn get_ident(&self) -> Option<&Identifier> {
        if let Self::Ident(ident) = &self {
            Some(ident)
        } else {
            None
        }
    }
}

impl std::fmt::Display for AccessReceiver {
    fn fmt(&self, f: &mut fmt::Formatter<'_>) -> fmt::Result {
        match self {
            Self::Ident(ident) => write!(f, "{}", ident),
            Self::GlobalScope => write!(f, "GLOBAL SCOPE"),
        }
    }
}

//------------- FieldAccessExpr ---------------------------------------------

// The chain of fields that are being accesed. The last field is the name of
// the field that is accessed.

// FieldAccessExpr ::= ( '.'? Identifier )+

#[derive(Clone, Debug)]
pub struct FieldAccessExpr {
    // The chain of fields that are being accessed. The last field is the
    // name of the field that is accessed.
    pub field_names: Vec<Identifier>,
}

impl FieldAccessExpr {
    fn parse(input: &str) -> IResult<&str, Self, VerboseError<&str>> {
        let (input, field_names) = context(
            "field expression",
            separated_list1(
                char('.'),
                terminated(Identifier::parse, not(char('('))),
            ),
        )(input)?;
        Ok((input, Self { field_names }))
    }
}

//------------- MethodComputeExpr  ------------------------------------------

// The method that is being called on the data structure (directly or on one
// of its fields).

// MethodComputeExpr ::= Identifier '(' ArgExprList ')'

#[derive(Clone, Debug)]
pub struct MethodComputeExpr {
    // The name of the method.
    pub ident: Identifier,
    // The list with arguments
    pub args: ArgExprList,
}

impl MethodComputeExpr {
    pub fn parse(input: &str) -> IResult<&str, Self, VerboseError<&str>> {
        let (input, (ident, args)) = context(
            "method call expression",
            tuple((
                Identifier::parse,
                delimited(
                    opt_ws(char('(')),
                    ArgExprList::parse,
                    opt_ws(char(')')),
                ),
            )),
        )(input)?;
        Ok((input, Self { ident, args }))
    }
}

//============ First-Order Logic ============================================

// "No, no, you're not thinking. You're just being logical." -- Niels Bohr

// A first-order logical formula is a sequence of (predicate) symbols,
// logical connectives (a.k.a. logical operators), comparison operators, and
// quantifiers. Logical formulas can be grouped (for operator precedence) and
// nested through the contained symbols. Nesting will raise the arity of the
// formula.
//
// We are only using a binary logical formula that consists of a tuple of
// (boolean expression, logical operator, boolean expression), where boolean
// expressions can be grouped with parentheses. Also, we are only the
// connectives listed in this enum, i.e. ∧ (and), ∨ (or), and ¬ (not).
//
// This hardly limits the logical expressiveness of our language, because the
// user can:
// - Create the missing connectives (material implication ('if-then'),
//   bi-directional implication ('if and only if') from the given connectives
//   (for an arity of 2 at least) or they can be constructed in code in the
//   `apply` section.
// - Use the logical connectives in a grouped fashion to reduce
//   any number of Boolean expressions down to a binary formula, e.g.
//   (A ∧ B) ∨ (C ∧ D) is equivalent to A ∧ B ∨ C ∧ D. This limits the number
//   of boolean functions we have to consider when evaluating the formula,
//   i.e. a fully complete set of boolean functions has 16 functions for an
//   arity of 2.
//
// The first point above reduces the cognitive overhead by simplifying the
// flow of the program and using familar constructs, like 'if..then' and
// early returns.
//
// The second point also reduces (perceicved) ambiguity because we do not
// allow using implicit logic operator precedence (that probably no one
// knows anyway).

// https://en.wikipedia.org/wiki/First-order_logic#Formulas

// The form in which roto users can express logical formulas, etc. is:

// term {
//      <logical formula>;
//      <logical formula>;
//      ...
// }
//
// where <logical formula> is one of:
//
// <boolean expression> || <boolean expression>;
// <boolean expression> && <boolean expression>;
// !<boolean expression>;
// <boolean expression>;

// Ex.:
// ┌──────────┐┌──┐┌──────────┐ ┌──┐ ┌──────────┐
// │(BoolExpr)││&&││(BoolExpr)│ │||│ │(BoolExpr)│
// └──────────┘└──┘└──────────┘ └──┘ └──────────┘
// ▲──────────LF::And─────────▲      ▲──LF::BE──▲
//
// ▲──────────BoolExpr────────▲      ▲─BoolExpr─▲
//
// ▲────────────────────LF::Or──────────────────▲

//------------ LogicalExpr --------------------------------------------------

// The Logical expression evaluates to a logical forumula, that is a tuple of
// (optional boolean expression, logical operator, boolean expression).
// The first boolean expression is optional, only in the case of a negation
// (not) operator. The second boolean expression is always present.

// LogicalExpr ::= OrExpr | AndExpr | NotExpr | BooleanExpr

#[derive(Clone, Debug)]
pub enum LogicalExpr {
    OrExpr(OrExpr),
    AndExpr(AndExpr),
    NotExpr(NotExpr),
    BooleanExpr(BooleanExpr),
}

impl LogicalExpr {
    pub fn parse(input: &str) -> IResult<&str, Self, VerboseError<&str>> {
        opt_ws(alt((
            map(AndExpr::parse, LogicalExpr::AndExpr),
            map(OrExpr::parse, LogicalExpr::OrExpr),
            map(NotExpr::parse, LogicalExpr::NotExpr),
            map(BooleanExpr::parse, LogicalExpr::BooleanExpr),
        )))(input)
    }
}

#[derive(Clone, Debug)]
pub enum CompareArg {
    // A "stand-alone" left|right-hand side argument of a comparison
    ValueExpr(ValueExpr),
    // A nested logical formula, e.g. (A && B) || (C && D) used as a left|
    // right-hand side argument of a comparison. Note that this can only
    // have the opposite hand be a boolean expression.
    GroupedLogicalExpr(GroupedLogicalExpr),
}

impl CompareArg {
    pub fn parse(input: &str) -> IResult<&str, Self, VerboseError<&str>> {
        alt((
            map(GroupedLogicalExpr::parse, CompareArg::GroupedLogicalExpr),
            map(ValueExpr::parse, CompareArg::ValueExpr),
        ))(input)
    }
}

//------------ BooleanExpr --------------------------------------------------

// A Boolean expression is an expression that *may* evaluate to one of:
// - a Boolean-valued function, which is a fn : X → B, where X is an
//   arbitrary set and B is a boolean value. For example, an Integer
//   expresssion can never evaluate to a boolean value, but a method call
//   expression may evaluate to a method that returns a Boolean value.
// - a Literal Boolean value, "true" or "false"
// - a Boolean-typed variable, including boolean-typed record fields
// - an Expression containing a boolean-valued operator, such as '==', '!=',
//   ">=", "<="

// BooleanExpr ::= BooleanLiteral | ComputeExpr | CompareExpr
//          | ListCompareExpr | AccessReceiver | PrefixMatchExpr | Identifier

#[derive(Clone, Debug)]
pub enum BooleanExpr {
    // A complete formula that is wrapped in parentheses is a Boolean-Valued
    // Function, since it will always return a Boolean value.
    GroupedLogicalExpr(GroupedLogicalExpr),
    // "true" | "false" literals
    BooleanLiteral(BooleanLiteral),
    // A syntactically correct comparison always evaluates to a
    // Boolean-Valued Function, since it will always return a Boolean value.
    CompareExpr(Box<CompareExpr>),
    // A ComputeExpression *may* evaluate to a function that returns a boolean
    ComputeExpr(ComputeExpr),
    // Set Compare expression, will *always* result in a boolean-valued
    // function. Syntactic sugar for a truth-function that performs
    // fn : a -> {a} ∩ B
    ListCompareExpr(Box<ListCompareExpr>),
    // syntactic sugar for a method on a prefix function that returns a
    // boolean.
    PrefixMatchExpr(PrefixMatchExpr),
}

impl BooleanExpr {
    pub fn parse(input: &str) -> IResult<&str, Self, VerboseError<&str>> {
        alt((
            map(GroupedLogicalExpr::parse, BooleanExpr::GroupedLogicalExpr),
            map(ListCompareExpr::parse, |e| {
                BooleanExpr::ListCompareExpr(Box::new(e))
            }),
            map(CompareExpr::parse, |e| {
                BooleanExpr::CompareExpr(Box::new(e))
            }),
            map(OptionalGlobalComputeExpr::parse, BooleanExpr::ComputeExpr),
            map(PrefixMatchExpr::parse, BooleanExpr::PrefixMatchExpr),
            map(BooleanLiteral::parse, BooleanExpr::BooleanLiteral),
        ))(input)
    }
}

//------------ CompareExpr --------------------------------------------------

// CompareExpr ::= CompareArg CompareOp CompareArg

#[derive(Clone, Debug)]
pub struct CompareExpr {
    pub left: CompareArg,
    pub op: CompareOp,
    pub right: CompareArg,
}

impl CompareExpr {
    pub fn parse(input: &str) -> IResult<&str, Self, VerboseError<&str>> {
        trace!("compare expr");
        let (input, (left, op, right)) = context(
            "Compare Expression",
            tuple((
                opt_ws(CompareArg::parse),
                opt_ws(alt((
                    map(tag("=="), |_| CompareOp::Eq),
                    map(tag("!="), |_| CompareOp::Ne),
                    map(tag("<="), |_| CompareOp::Le),
                    map(tag("<"), |_| CompareOp::Lt),
                    map(tag(">="), |_| CompareOp::Ge),
                    map(tag(">"), |_| CompareOp::Gt),
                ))),
                opt_ws(CompareArg::parse),
            )),
        )(input)?;

        Ok((input, Self { left, op, right }))
    }
}

//------------ CompareOp ----------------------------------------------------

// CompareOp ::= '==' | '!=' | '<' | '<=' | '>' | '>='

#[derive(Clone, Copy, Debug, Eq, PartialEq)]
pub enum CompareOp {
    Eq,
    Ne,
    Lt,
    Le,
    Gt,
    Ge,
    Or,
    And,
    In,
    NotIn,
}

//------------ AndExpr ------------------------------------------------------

// AndExpr ::= MatchExpr '&&' MatchExpr

#[derive(Clone, Debug)]
pub struct AndExpr {
    pub left: BooleanExpr,
    pub right: BooleanExpr,
}

impl AndExpr {
    fn parse(input: &str) -> IResult<&str, Self, VerboseError<&str>> {
        let (input, (left, right)) = tuple((
            opt_ws(BooleanExpr::parse),
            preceded(opt_ws(tag("&&")), opt_ws(BooleanExpr::parse)),
        ))(input)?;

        Ok((input, Self { left, right }))
    }
}

//------------ OrExpr -------------------------------------------------------

// OrExpr ::= MatchExpr '||' MatchExpr

#[derive(Clone, Debug)]
pub struct OrExpr {
    pub left: BooleanExpr,
    pub right: BooleanExpr,
}

impl OrExpr {
    pub fn parse(input: &str) -> IResult<&str, Self, VerboseError<&str>> {
        let (input, (left, right)) = context(
            "or expr",
            tuple((
                opt_ws(BooleanExpr::parse),
                preceded(opt_ws(tag("||")), opt_ws(BooleanExpr::parse)),
            )),
        )(input)?;

        Ok((input, Self { left, right }))
    }
}

#[derive(Clone, Debug)]
pub struct NotExpr {
    pub expr: BooleanExpr,
}

impl NotExpr {
    pub fn parse(input: &str) -> IResult<&str, Self, VerboseError<&str>> {
        let (input, expr) =
            preceded(opt_ws(tag("!")), opt_ws(BooleanExpr::parse))(input)?;
        Ok((input, Self { expr }))
    }
}

//------------ ListCompareExpr -----------------------------------------------

// ListCompareExpr ::= ( ValueExpr ( 'in' | 'not in' ) ValueExpr )+

#[derive(Clone, Debug)]
pub struct ListCompareExpr {
    pub left: ValueExpr,
    pub op: CompareOp,
    pub right: ValueExpr,
}

impl ListCompareExpr {
    fn parse(input: &str) -> IResult<&str, Self, VerboseError<&str>> {
        let (input, (left, op, right)) = tuple((
            opt_ws(ValueExpr::parse),
            alt((
                map(opt_ws(tag("in")), |_| CompareOp::In),
                map(opt_ws(tag("not in")), |_| CompareOp::NotIn),
            )),
            opt_ws(ValueExpr::parse),
        ))(input)?;

        trace!("ListCompareExpr {:?} {:?} {:?}", left, op, right);
        Ok((input, Self { left, op, right }))
    }
}

//------------- GroupedFormulaExpr ------------------------------------------

// GroupedFormulaExpr ::= '(' LogicalExpr ')'

#[derive(Clone, Debug)]
pub struct GroupedLogicalExpr {
    pub expr: Box<LogicalExpr>,
}

impl GroupedLogicalExpr {
    fn parse(input: &str) -> IResult<&str, Self, VerboseError<&str>> {
        let (input, expr) = delimited(
            opt_ws(char('(')),
            LogicalExpr::parse,
            opt_ws(char(')')),
        )(input)?;
        Ok((
            input,
            Self {
                expr: Box::new(expr),
            },
        ))
    }
}

#[derive(Clone, Debug)]
pub enum MatchOperator {
    Match,
    Some,
    ExactlyOne,
    All,
}

impl MatchOperator {
    fn parse(input: &str) -> IResult<&str, Self, VerboseError<&str>> {
        alt((
            map(tag("match"), |_| MatchOperator::Match),
            map(tag("some"), |_| MatchOperator::Some),
            map(tag("exactly-one"), |_| MatchOperator::ExactlyOne),
            map(tag("all"), |_| MatchOperator::All),
        ))(input)
    }
}

//------------ PrefixMatchType ------------------------------------------

// PrefixMatchType ::= ( 'exact' | 'longer' | 'orlonger' |
//      'prefix-length-range' | 'upto' | 'through' | 'netmask' )
//      ( PrefixLength | PrefixLengthRange | IpAddress )

#[derive(Clone, Debug)]
pub enum PrefixMatchType {
    Exact,
    Longer,
    OrLonger,
    PrefixLengthRange(PrefixLengthRange),
    UpTo(PrefixLength),
    Through(PrefixLength),
    NetMask(IpAddress),
}

impl PrefixMatchType {
    fn parse(input: &str) -> IResult<&str, Self, VerboseError<&str>> {
        let (input, res) = alt((
            map(tag("exact"), |_| PrefixMatchType::Exact),
            map(tag("longer"), |_| PrefixMatchType::Longer),
            map(tag("orlonger"), |_| PrefixMatchType::OrLonger),
            map(
                preceded(
                    tag("prefix-length-range"),
                    opt_ws(PrefixLengthRange::parse),
                ),
                PrefixMatchType::PrefixLengthRange,
            ),
            map(
                preceded(tag("upto"), opt_ws(PrefixLength::parse)),
                PrefixMatchType::UpTo,
            ),
            map(
                preceded(tag("through"), opt_ws(PrefixLength::parse)),
                PrefixMatchType::Through,
            ),
            map(
                preceded(tag("netmask"), opt_ws(IpAddress::parse)),
                PrefixMatchType::NetMask,
            ),
        ))(input)?;

        Ok((input, res))
    }
}

//------------ PrefixMatchExpr ----------------------------------------------

// PrefixMatchExpr ::= Prefix PrefixMatchType

#[derive(Clone, Debug)]
pub struct PrefixMatchExpr {
    pub prefix: Prefix,
    pub ty: PrefixMatchType,
}

impl PrefixMatchExpr {
    pub fn parse(input: &str) -> IResult<&str, Self, VerboseError<&str>> {
        let (input, (prefix, ty)) = tuple((
            opt_ws(Prefix::parse),
            opt_ws(PrefixMatchType::parse),
        ))(input)?;

        Ok((input, Self { prefix, ty }))
    }
}

//------------ IpAddress ----------------------------------------------------

// IpAddress ::= IpV4Address | IpV6Address

#[derive(Clone, Debug)]
pub enum IpAddress {
    Ipv4(Ipv4Addr),
    Ipv6(Ipv6Addr),
}

impl IpAddress {
    fn parse(input: &str) -> IResult<&str, Self, VerboseError<&str>> {
        let (input, res) = alt((
            map(Ipv4Addr::parse, IpAddress::Ipv4),
            map(Ipv6Addr::parse, IpAddress::Ipv6),
        ))(input)?;

        Ok((input, res))
    }
}

//------------ Ipv4Addr -----------------------------------------------------

// Ipv4Addr ::= <ipv4 address>
#[derive(Clone, Debug)]
pub struct Ipv4Addr(std::net::Ipv4Addr);

impl Ipv4Addr {
    fn parse(input: &str) -> IResult<&str, Self, VerboseError<&str>> {
        input
            .parse::<std::net::Ipv4Addr>()
            .map(|addr| (input, Self(addr)))
            .map_err(|_| {
                nom::Err::Error(VerboseError::from_error_kind(
                    input,
                    ErrorKind::Digit,
                ))
            })
    }
}

//------------ Ipv6Addr -----------------------------------------------------

// Ipv6Addr ::= <ipv6 address>

#[derive(Clone, Debug)]
pub struct Ipv6Addr(std::net::Ipv6Addr);

impl Ipv6Addr {
    fn parse(input: &str) -> IResult<&str, Self, VerboseError<&str>> {
        input
            .parse::<std::net::Ipv6Addr>()
            .map(|addr| (input, Self(addr)))
            .map_err(|_| {
                nom::Err::Error(VerboseError::from_error_kind(
                    input,
                    ErrorKind::Digit,
                ))
            })
    }
}

//------------ Prefix -------------------------------------------------------

// Prefix ::= IpAddress '/' PrefixLength

#[derive(Clone, Debug)]
pub struct Prefix {
    pub addr: IpAddress,
    pub len: PrefixLength,
}

impl Prefix {
    fn parse(input: &str) -> IResult<&str, Self, VerboseError<&str>> {
        let (input, ((_, addr), len)) = tuple((
            map_res(opt_ws(is_not("/")), IpAddress::parse),
            opt_ws(PrefixLength::parse),
        ))(input)?;

        Ok((input, Prefix { addr, len }))
    }
}

//------------ PrefixLength -------------------------------------------------

// PrefixLength ::= '/' <u8>

#[derive(Clone, Debug)]
pub struct PrefixLength(u8);

impl PrefixLength {
    fn parse(input: &str) -> IResult<&str, Self, VerboseError<&str>> {
        let (input, length) = preceded(char('/'), opt_ws(digit1))(input)?;

        let length = length.parse::<u8>().map_err(|_| {
            nom::Err::Error(VerboseError::from_error_kind(
                input,
                ErrorKind::Digit,
            ))
        })?;

        Ok((input, Self(length)))
    }
}

//------------ PrefixLengthRange --------------------------------------------

// PrefixLengthRange ::= PrefixLength '-' PrefixLength

#[derive(Clone, Debug)]
pub struct PrefixLengthRange {
    pub start: PrefixLength,
    pub end: PrefixLength,
}

impl PrefixLengthRange {
    fn parse(input: &str) -> IResult<&str, Self, VerboseError<&str>> {
        let (input, (start, end)) = tuple((
            opt_ws(PrefixLength::parse),
            preceded(char('-'), opt_ws(PrefixLength::parse)),
        ))(input)?;

        Ok((input, Self { start, end }))
    }
}

//------------ ShortString ---------------------------------------------------

#[derive(Clone, Serialize)]
pub struct ShortString {
    bytes: SmallVec<[u8; 24]>,
}

impl ShortString {
    pub fn as_bytes(&self) -> &[u8] {
        &self.bytes
    }

    pub fn as_str(&self) -> &str {
        unsafe { str::from_utf8_unchecked(&self.bytes) }
    }
}

impl<'a> From<&'a str> for ShortString {
    fn from(src: &'a str) -> ShortString {
        ShortString {
            bytes: SmallVec::from_slice(src.as_bytes()),
        }
    }
}

impl ops::Deref for ShortString {
    type Target = str;

    fn deref(&self) -> &Self::Target {
        self.as_str()
    }
}

impl AsRef<str> for ShortString {
    fn as_ref(&self) -> &str {
        self.as_str()
    }
}

impl AsRef<[u8]> for ShortString {
    fn as_ref(&self) -> &[u8] {
        self.as_bytes()
    }
}

impl borrow::Borrow<str> for ShortString {
    fn borrow(&self) -> &str {
        self.as_str()
    }
}

impl borrow::Borrow<[u8]> for ShortString {
    fn borrow(&self) -> &[u8] {
        self.as_bytes()
    }
}

impl<T: AsRef<str>> PartialEq<T> for ShortString {
    fn eq(&self, other: &T) -> bool {
        self.as_str().eq(other.as_ref())
    }
}

impl Eq for ShortString {}

impl<T: AsRef<str>> PartialOrd<T> for ShortString {
    fn partial_cmp(&self, other: &T) -> Option<cmp::Ordering> {
        self.as_str().partial_cmp(other.as_ref())
    }
}

impl Ord for ShortString {
    fn cmp(&self, other: &Self) -> cmp::Ordering {
        self.as_str().cmp(other.as_str())
    }
}

impl hash::Hash for ShortString {
    fn hash<H: hash::Hasher>(&self, state: &mut H) {
        self.as_str().hash(state)
    }
}

impl fmt::Display for ShortString {
    fn fmt(&self, f: &mut fmt::Formatter) -> fmt::Result {
        f.write_str(self.as_str())
    }
}

impl fmt::Debug for ShortString {
    fn fmt(&self, f: &mut fmt::Formatter) -> fmt::Result {
        fmt::Debug::fmt(self.as_str(), f)
    }
}<|MERGE_RESOLUTION|>--- conflicted
+++ resolved
@@ -1676,11 +1676,7 @@
 
 // AcceptReject ::= 'return'? ( 'accept' | 'reject' ) ';'
 
-<<<<<<< HEAD
-#[derive(Copy, Clone, Debug, Eq, PartialEq, Hash)]
-=======
-#[derive(Copy, Clone, Debug, Eq, PartialEq, Serialize)]
->>>>>>> 9305b1fc
+#[derive(Copy, Clone, Debug, Eq, PartialEq, Hash, Serialize)]
 pub enum AcceptReject {
     Accept,
     Reject,
