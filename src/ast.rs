use std::{borrow, cmp, fmt, hash, ops, str};

use serde::{Serialize, Serializer};
use smallvec::SmallVec;

<<<<<<< HEAD
use routecore::bgp::communities::HumanReadableCommunity as Community;
use routecore::bgp::communities::{ExtendedCommunity, LargeCommunity, StandardCommunity};
use inetnum::asn::Asn;
=======
use routecore::asn::Asn;
>>>>>>> 4a698338

use crate::compiler::error::CompileError;
use crate::first_into_compile_err;
use crate::parser::span::Spanned;
use crate::types::typevalue::TypeValue;

#[derive(Clone, Debug, Default)]
pub struct SyntaxTree {
    pub expressions: Vec<RootExpr>,
}

#[derive(Debug, Clone)]
pub enum RootExpr {
    FilterMap(Box<FilterMap>),
    Rib(Rib),
    // PrefixList(PrefixListExpr),
    Table(Table),
    OutputStream(OutputStream),
    Ty(RecordTypeAssignment),
}

impl RootExpr {
    pub fn get_filter_map(&self) -> Result<&FilterMap, CompileError> {
        match self {
            Self::FilterMap(m) => Ok(m),
            _ => Err(CompileError::new("not a filter-map".into())),
        }
    }
}

/// A list of values of the same type or a list where all the values can be
/// converted to the same type
#[derive(Clone, Debug)]
pub struct ListValueExpr {
    pub values: Spanned<Vec<Spanned<ValueExpr>>>,
}

/// The value of a (anonymous) record
/// Defined and directly used, mainly as an argument to a method, where the
/// actual type can be inferred unambiguously.
#[derive(Clone, Debug)]
pub struct AnonymousRecordValueExpr {
    pub key_values: Spanned<Vec<(Spanned<Identifier>, Spanned<ValueExpr>)>>,
}

/// Used in the 'Define' section to create variables to hold a record.
#[derive(Clone, Debug)]
pub struct TypedRecordValueExpr {
    pub type_id: Spanned<TypeIdentifier>,
    pub key_values: Spanned<Vec<(Spanned<Identifier>, Spanned<ValueExpr>)>>,
}

/// The value of a typed record
#[derive(Clone, Debug)]
pub struct RecordTypeAssignment {
    pub ident: Spanned<TypeIdentifier>,
    pub record_type: RecordTypeIdentifier,
}

#[derive(Clone, Copy, Debug, PartialEq, Eq)]
pub enum FilterType {
    FilterMap,
    Filter,
}

impl FilterType {
    pub fn is_filter(&self) -> bool {
        if let FilterType::Filter = self {
            return true;
        }
        false
    }
}

#[derive(Clone, Debug)]
pub struct FilterMap {
    pub ty: FilterType,
    pub ident: Spanned<Identifier>,
    pub for_ident: Option<TypeIdentField>,
    pub with_kv: Vec<TypeIdentField>,
    pub body: FilterMapBody,
}

#[derive(Clone, Debug)]
pub struct FilterMapBody {
    pub define: Define,
    pub expressions: Vec<FilterMapExpr>,
    pub apply: Option<ApplySection>,
}

/// These are the sections that can appear multiple times in a Filter(Map)
#[derive(Debug, Clone)]
pub enum FilterMapExpr {
    Term(TermSection),
    Action(ActionSection),
    // Empty, // Import(ImportBody),
}

//------------ Define -------------------------------------------------------
#[derive(Clone, Debug)]
pub struct Define {
    pub for_kv: Option<TypeIdentField>, // associated Rib record type
    pub with_kv: Vec<TypeIdentField>,   // arguments
    pub body: DefineBody,
}

#[derive(Clone, Debug)]
pub enum RxTxType {
    RxOnly(TypeIdentField),
    Split(TypeIdentField, TypeIdentField),
    PassThrough(TypeIdentField),
}

#[derive(Clone, Debug)]
pub struct DefineBody {
    pub rx_tx_type: RxTxType,
    pub route_context: Option<TypeIdentField>,
    pub use_ext_data: Vec<(Identifier, Identifier)>,
<<<<<<< HEAD
    pub assignments: Vec<(Identifier, ValueExpr)>,
}

impl DefineBody {
    fn parse(input: &str) -> IResult<&str, Self, VerboseError<&str>> {
        let (input, (rx_tx_type, route_context, use_ext_data, assignments)) = tuple((
            alt((
                map(
                    delimited(
                        opt_ws(tag("rx_tx")),
                        opt_ws(TypeIdentField::parse),
                        opt_ws(char(';')),
                    ),
                    RxTxType::PassThrough,
                ),
                map(
                    permutation((
                        delimited(
                            opt_ws(tag("rx")),
                            opt_ws(TypeIdentField::parse),
                            opt_ws(char(';')),
                        ),
                        delimited(
                            opt_ws(tag("tx")),
                            opt_ws(TypeIdentField::parse),
                            opt_ws(char(';')),
                        ),
                    )),
                    |t| RxTxType::Split(t.0, t.1),
                ),
                map(
                    delimited(
                        opt_ws(tag("rx")),
                        opt_ws(TypeIdentField::parse),
                        opt_ws(char(';')),
                    ),
                    RxTxType::RxOnly,
                ),
            )),
            opt(
                delimited(
                    opt_ws(tag("context")),
                    opt_ws(TypeIdentField::parse),
                    opt_ws(char(';'))
                )
            ),
            many0(delimited(
                opt_ws(tag("use")),
                tuple((opt_ws(Identifier::parse), opt_ws(Identifier::parse))),
                opt_ws(char(';')),
            )),
            many0(context(
                "assignments",
                separated_pair(
                    opt_ws(Identifier::parse),
                    preceded(multispace0, char('=')),
                    terminated(opt_ws(ValueExpr::parse), opt_ws(char(';'))),
                ),
            )),
        ))(
            input
        )?;

        // let (use_ext_data, assignments) = statements.iter().cloned().unzip();

        Ok((
            input,
            Self {
                rx_tx_type,
                route_context,
                use_ext_data,
                assignments,
            },
        ))
    }
=======
    pub assignments: Vec<(Spanned<Identifier>, Spanned<ValueExpr>)>,
>>>>>>> 4a698338
}

#[derive(Clone, Debug)]
pub struct TermSection {
    pub ident: Spanned<Identifier>,
    pub for_kv: Option<TypeIdentField>,
    pub with_kv: Vec<TypeIdentField>,
    pub body: TermBody,
}

#[derive(Clone, Debug)]
pub struct TermBody {
    pub scopes: Vec<TermScope>,
}

/// Everything that can appear inside a named `term` block.
#[derive(Clone, Debug)]
pub struct TermScope {
    pub scope: Option<Identifier>,
    pub operator: MatchOperator,
    pub match_arms: Vec<(Option<TermPatternMatchArm>, Vec<LogicalExpr>)>,
}

/// A Match arm, with or without a data field. Used to capture a MatchExpr and
/// separate it from its logical expression(s), so that the TermScope (down
/// below) can capture it as an optional expression for that TermScope. so the
/// difference between a Match Expression that represents a match arm (of an
/// Enum) and a 'regular' collection of logical expressions, is just this
/// optional VariantMatchExpr.
#[derive(Clone, Debug)]
pub struct TermPatternMatchArm {
    pub variant_id: Spanned<Identifier>,
    pub data_field: Option<Spanned<Identifier>>,
}

//------------ Action -------------------------------------------------------

// 'action' Identifier '{' ActionBody '}')* ForStatement WithStatement
//  '{' ActionBody '}'

#[derive(Clone, Debug)]
pub struct ActionSection {
    pub ident: Spanned<Identifier>,
    // pub for_kv: Option<TypeIdentField>,
    pub with_kv: Vec<TypeIdentField>,
    pub body: ActionSectionBody,
}

#[derive(Clone, Debug)]
pub struct ActionSectionBody {
    pub expressions: Vec<Spanned<ComputeExpr>>,
}

/// An Optional Global Compute Expressions can be either an ordinary Compute
/// Expression, or a global method call, i.e. 'some-global-method(a, b)', so an
/// expression without any dots in it ending in a method call.
///
/// Action Expressions are always turned into regular Compute Expressions at
/// parse time (so: here), consequently there's no `eval()` for an Optional
/// GlobalComputeExpr.
#[derive(Clone, Debug)]
pub enum OptionalGlobalComputeExpr {
    GlobalMethodExpr(MethodComputeExpr),
    ComputeExpr(ComputeExpr),
}

#[derive(Clone, Debug)]
pub struct ApplySection {
    pub body: ApplyBody,
    pub for_kv: Option<TypeIdentField>,
    pub with_kv: Vec<TypeIdentField>,
}

#[derive(Clone, Debug)]
pub struct ApplyBody {
    pub scopes: Vec<ApplyScope>,
    pub accept_reject: Option<AcceptReject>,
}

#[derive(Clone, Debug)]
pub struct ApplyScope {
    pub scope: Option<Identifier>,
    pub match_action: MatchActionExpr,
}

/// the Apply section can host regular rules that bind a term to an action
/// under specified conditions. It can also host a match expression that
/// does the same for enums.
#[derive(Clone, Debug)]
pub enum MatchActionExpr {
    FilterMatchAction(FilterMatchActionExpr),
    PatternMatchAction(PatternMatchActionExpr),
}

/// A regular 'filter match` expression that binds a term to a (number of)
/// action(s).
#[derive(Clone, Debug)]
pub struct FilterMatchActionExpr {
    pub operator: MatchOperator,
    pub filter_ident: Spanned<ValueExpr>,
    pub negate: bool,
    pub actions: Vec<(Option<Spanned<ValueExpr>>, Option<AcceptReject>)>,
}

/// A complete pattern match on a variable where every match arm can have
/// multiple actions. Similar to TermMatchActionExpr, but a PatternMatchAction
/// can only take actions in its body, no Logic Expressions.
#[derive(Clone, Debug)]
pub struct PatternMatchActionExpr {
    /// The data field of the MatchOperator is the identifier of the variable
    /// to be matched on
    pub operator: MatchOperator,
    /// All the match arms appearing in the source code, with an optional
    /// guard, i.e. a condition on this variant.
    pub match_arms: Vec<PatternMatchActionArm>,
}

/// An invocation of an action, used in the Apply section only, it consists of
/// the name of the actions plus an optional arguments list of variable names,
/// whose values are to be passed in at runtime. The Action definition should
/// have all the variables defined in a `with` statement.
///
/// The fields of this struct are the same as `MethodComputeExpr`, but it gets
/// treated differently at eval time.
#[derive(Clone, Debug)]
pub struct ActionCallExpr {
    pub action_id: Spanned<Identifier>,
    pub args: Option<ArgExprList>,
}

/// The same as the ActionCallExpr and the MethodCallExpr, but for its
/// treatment by the evaluator.
#[derive(Clone, Debug)]
pub struct TermCallExpr {
    pub term_id: Spanned<Identifier>,
    pub args: Option<ArgExprList>,
}

#[derive(Clone, Debug)]
pub struct PatternMatchActionArm {
    pub variant_id: Spanned<Identifier>,
    pub data_field: Option<Spanned<Identifier>>,
    pub guard: Option<TermCallExpr>,
    pub actions: Vec<(Option<ActionCallExpr>, Option<AcceptReject>)>,
}

/// A TermMatchExpr describes a variant of an enum together with its data field
/// and one or more logical expressions, that will evaluate to a boolean, it
/// may reference the data field. Note that this MatchExpr will be split out in
/// (variant_id, data_field) and the logical expressions to be able to store it
/// in a TermScope as `VariantMatchExpr`s. Since it only store Logical
/// Expressions it is only fit for use in a Term section. In the Apply sections
/// the PatternMatchActionExpr is used.
#[derive(Clone, Debug)]
pub struct TermMatchExpr {
    pub variant_id: Identifier,
    pub data_field: Option<Identifier>,
    pub logical_expr: Vec<LogicalExpr>,
}

//------------ Rib -----------------------------------------------------------

// Rib ::= "rib" Identifier 'contains' TypeIdentifier '{' RibBody '}'

#[derive(Clone, Debug)]
pub struct Rib {
    pub ident: Spanned<Identifier>,
    pub contain_ty: Spanned<TypeIdentifier>,
    pub body: RibBody,
}

#[derive(Clone, Debug)]
pub struct RibBody {
    pub key_values: Spanned<Vec<RibField>>,
}

#[derive(Clone, Debug)]
pub enum RibField {
    PrimitiveField(TypeIdentField),
    RecordField(Box<(Spanned<Identifier>, RecordTypeIdentifier)>),
    ListField(Box<(Spanned<Identifier>, ListTypeIdentifier)>),
}

#[derive(Clone, Debug)]
pub struct Table {
    pub ident: Spanned<Identifier>,
    pub contain_ty: Spanned<TypeIdentifier>,
    pub body: RibBody,
}

#[derive(Clone, Debug)]
pub struct OutputStream {
    pub ident: Spanned<Identifier>,
    pub contain_ty: Spanned<TypeIdentifier>,
    pub body: RibBody,
}

/// An identifier is the name of variables or other things.
///
/// It is a word composed of a leading alphabetic Unicode character, followed
/// by alphanumeric Unicode characters or underscore or hyphen.
#[derive(Clone, Debug, Ord, PartialOrd)]
pub struct Identifier {
    /// The actual identifier.
    pub ident: ShortString,
}

impl AsRef<str> for Identifier {
    fn as_ref(&self) -> &str {
        self.ident.as_ref()
    }
}

impl borrow::Borrow<str> for Identifier {
    fn borrow(&self) -> &str {
        self.ident.as_ref()
    }
}

impl<T: AsRef<str>> PartialEq<T> for Identifier {
    fn eq(&self, other: &T) -> bool {
        self.ident == other.as_ref()
    }
}

impl Eq for Identifier {}

impl hash::Hash for Identifier {
    fn hash<H: hash::Hasher>(&self, state: &mut H) {
        self.ident.hash(state)
    }
}

impl fmt::Display for Identifier {
    fn fmt(&self, f: &mut fmt::Formatter) -> fmt::Result {
        self.ident.fmt(f)
    }
}

/// An identifier is the unique name of all expressions that we allow to be
/// named.
///
/// It is a word composed of a leading alphabetic Unicode character or an
/// underscore, followed by alphanumeric Unicode characters or underscore or
/// period.
#[derive(Clone, Debug)]
pub struct TypeIdentifier {
    /// The actual identifier.
    pub ident: ShortString,
}

impl AsRef<str> for TypeIdentifier {
    fn as_ref(&self) -> &str {
        self.ident.as_ref()
    }
}

impl borrow::Borrow<str> for TypeIdentifier {
    fn borrow(&self) -> &str {
        self.ident.as_ref()
    }
}

impl<T: AsRef<str>> PartialEq<T> for TypeIdentifier {
    fn eq(&self, other: &T) -> bool {
        self.ident == other.as_ref()
    }
}

impl Eq for TypeIdentifier {}

impl hash::Hash for TypeIdentifier {
    fn hash<H: hash::Hasher>(&self, state: &mut H) {
        self.ident.hash(state)
    }
}

impl fmt::Display for TypeIdentifier {
    fn fmt(&self, f: &mut fmt::Formatter) -> fmt::Result {
        self.ident.fmt(f)
    }
}

/// A `field_name: Type` pair.
#[derive(Clone, Debug)]
pub struct TypeIdentField {
    /// The name of the field.
    pub field_name: Spanned<Identifier>,
    /// The type of the field.
    pub ty: Spanned<TypeIdentifier>,
}

#[derive(Clone, Debug)]
pub struct ListTypeIdentifier {
    pub inner_type: TypeIdentifier,
}

/// Our take on a literal string is just a Identifier wrapped in two double
/// quotes. We don't do any escaping or anything like that.
#[derive(Clone, Debug, PartialEq, Eq, Hash)]
pub struct StringLiteral(pub(crate) String);

impl From<StringLiteral> for String {
    fn from(literal: StringLiteral) -> Self {
        literal.0
    }
}

/// The user-defined type of a record. It's very similar to a RibBody (in EBNF
/// it's the same), but it simplifies creating the SymbolTable, because they're
/// semantically different.
#[derive(Clone, Debug)]
pub struct RecordTypeIdentifier {
    pub key_values: Spanned<Vec<RibField>>,
}

//============= Literals ====================================================

/// An integer literal is a sequence of digits.
/// IntegerLiteral ::= [0-9]+
///
/// We parse it as a string and then convert it to an integer.
#[derive(Clone, Debug, PartialEq, Eq)]
pub struct IntegerLiteral(pub i64);

impl From<&'_ IntegerLiteral> for ShortString {
    fn from(literal: &IntegerLiteral) -> Self {
        ShortString::from(literal.0.to_string().as_str())
    }
}

impl From<&'_ IntegerLiteral> for i64 {
    fn from(literal: &IntegerLiteral) -> Self {
        literal.0
    }
}

//------------ PrefixLengthLiteral -------------------------------------------

/// A prefix length literal is a sequence of digits preceded by a '/'.
/// PrefixLengthLiteral ::= /[0-9]+
///
/// We parse it as a string and then convert it to an integer.
#[derive(Clone, Debug, PartialEq, Eq)]
pub struct PrefixLengthLiteral(pub u8);

impl From<&'_ PrefixLengthLiteral> for ShortString {
    fn from(literal: &PrefixLengthLiteral) -> Self {
        ShortString::from(literal.0.to_string().as_str())
    }
}

impl From<&'_ PrefixLengthLiteral> for u8 {
    fn from(literal: &PrefixLengthLiteral) -> Self {
        literal.0
    }
}

//------------ HexLiteral ---------------------------------------------------

/// A hex literal is a sequence of hex digits, prefixed by '0x'
/// HexLiteral ::= '0x' [0-9a-fA-F]+
#[derive(Clone, Debug)]

pub struct HexLiteral(pub u64);

impl From<&'_ HexLiteral> for ShortString {
    fn from(literal: &HexLiteral) -> Self {
        ShortString::from(literal.0.to_string().as_str())
    }
}

impl From<&'_ HexLiteral> for u64 {
    fn from(literal: &HexLiteral) -> Self {
        literal.0
    }
}

//------------ AsnLiteral ---------------------------------------------------

/// An ASN literal is a sequence of hex digits, prefixed by 'AS'
#[derive(Clone, Debug)]

pub struct AsnLiteral(pub u32);

impl From<&'_ AsnLiteral> for ShortString {
    fn from(literal: &AsnLiteral) -> Self {
        ShortString::from(literal.0.to_string().as_str())
    }
}

impl From<&'_ AsnLiteral> for Asn {
    fn from(literal: &AsnLiteral) -> Self {
        Asn::from_u32(literal.0)
    }
}

#[derive(Clone, Debug)]
pub struct StandardCommunityLiteral(
    pub routecore::bgp::communities::StandardCommunity,
);

#[derive(Clone, Debug)]
pub struct ExtendedCommunityLiteral(
    pub routecore::bgp::communities::ExtendedCommunity,
);

#[derive(Clone, Debug)]
pub struct LargeCommunityLiteral(
    pub routecore::bgp::communities::LargeCommunity,
);

//------------ FloatLiteral --------------------------------------------------

/// A float literal is a sequence of digits with a decimal point.
/// FloatLiteral ::= [0-9]+ '.' [0-9]+
///
#[derive(Clone, Debug)]
pub struct FloatLiteral(pub f64);

/// A boolean literal is either `true` or `false`.
#[derive(Clone, Debug)]

pub struct BooleanLiteral(pub bool);

impl From<&'_ BooleanLiteral> for ShortString {
    fn from(literal: &BooleanLiteral) -> Self {
        ShortString::from(literal.0.to_string().as_str())
    }
}

impl From<&'_ BooleanLiteral> for bool {
    fn from(literal: &BooleanLiteral) -> Self {
        literal.0
    }
}

/// A byte string literal is a sequence of bytes, preceded by '0x'
#[derive(Clone, Debug)]
pub struct ByteStringLiteral(pub SmallVec<[u8; 24]>);

/// Every filter needs to return either a 'accept' or 'reject' statement.
/// failing to set it properly ends in the whole thing being cancelled.
#[derive(
    Copy, Clone, Debug, Eq, PartialEq, Ord, PartialOrd, Hash, Serialize,
)]
pub enum AcceptReject {
    Accept,
    Reject,
    NoReturn,
}

impl std::fmt::Display for AcceptReject {
    fn fmt(&self, f: &mut fmt::Formatter<'_>) -> fmt::Result {
        match self {
            AcceptReject::Accept => write!(f, "accept"),
            AcceptReject::NoReturn => write!(f, "no return"),
            AcceptReject::Reject => write!(f, "reject"),
        }
    }
}

#[derive(Clone, Debug)]
pub enum LiteralExpr {
    StringLiteral(StringLiteral),
    PrefixLiteral(Prefix),
    PrefixLengthLiteral(PrefixLengthLiteral),
    AsnLiteral(AsnLiteral),
    IpAddressLiteral(IpAddress),
    ExtendedCommunityLiteral(ExtendedCommunityLiteral),
    StandardCommunityLiteral(StandardCommunityLiteral),
    LargeCommunityLiteral(LargeCommunityLiteral),
    IntegerLiteral(IntegerLiteral),
    HexLiteral(HexLiteral),
    BooleanLiteral(BooleanLiteral),
}

impl TryFrom<&'_ LiteralExpr> for TypeValue {
    type Error = CompileError;

    fn try_from(value: &'_ LiteralExpr) -> Result<Self, Self::Error> {
        match value {
            LiteralExpr::StringLiteral(v) => Ok(v.clone().into()),
            LiteralExpr::PrefixLiteral(v) => Ok(v.try_into()?),
            LiteralExpr::PrefixLengthLiteral(v) => Ok(v.clone().into()),
            LiteralExpr::AsnLiteral(v) => Ok(v.clone().into()),
            LiteralExpr::IpAddressLiteral(v) => Ok(v.into()),
            LiteralExpr::ExtendedCommunityLiteral(v) => v.clone().try_into(),
            LiteralExpr::StandardCommunityLiteral(v) => v.clone().try_into(),
            LiteralExpr::LargeCommunityLiteral(v) => v.clone().try_into(),
            LiteralExpr::IntegerLiteral(v) => Ok(v.clone().into()),
            LiteralExpr::HexLiteral(v) => Ok(v.clone().into()),
            LiteralExpr::BooleanLiteral(v) => Ok(v.clone().into()),
        }
    }
}

#[derive(Clone, Debug)]
pub struct LiteralAccessExpr {
    pub literal: Spanned<LiteralExpr>,
    pub access_expr: Vec<Spanned<AccessExpr>>,
}

/// An expression that ultimately will resolve into a TypeValue, e.g. the
/// right-hand of an assignment, or an argument to a method, etc.
#[derive(Clone, Debug)]
pub enum ValueExpr {
    /// a literal, or a chain of field accesses and/or methods on a literal,
    /// e.g. `10.0.0.0/8.covers(..)`
    LiteralAccessExpr(Spanned<LiteralAccessExpr>),
    /// a JunOS style prefix match expression, e.g. `0.0.0.0/0
    /// prefix-length-range /12-/16`
    PrefixMatchExpr(PrefixMatchExpr),
    /// an access receiver (an expression named with a single identifier, e.g.
    /// `my_var`), or a chain of field accesses and/or methods on an access
    /// receiver.
    ComputeExpr(Spanned<ComputeExpr>),
    /// an expression of the form `word(argument)`, so nothing in front of
    /// `word`, this would be something like a builtin method call, or an
    /// action or term with an argument.
    RootMethodCallExpr(MethodComputeExpr),
    /// a record that doesn't have a type mentioned in the assignment of it,
    /// e.g `{ value_1: 100, value_2: "bla" }`. This can also be a sub-record
    /// of a record that does have an explicit type.
    AnonymousRecordExpr(AnonymousRecordValueExpr),
    /// an expression of a record that does have a type, e.g. `MyType {
    /// value_1: 100, value_2: "bla" }`, where MyType is a user-defined Record
    /// Type.
    TypedRecordExpr(Spanned<TypedRecordValueExpr>),
    /// An expression that yields a list of values, e.g. `[100, 200, 300]`
    ListExpr(ListValueExpr),
}

#[derive(Clone, Debug)]
pub struct ArgExprList {
    pub args: Spanned<Vec<Spanned<ValueExpr>>>,
}

impl ArgExprList {
    pub fn is_empty(&self) -> bool {
        self.args.is_empty()
    }
}

// ============ Compound Expressions ========================================

// Compound expressions consist of field access of data structures or method
// calls on data structures.

//------------- AccessExpr --------------------------------------------------

// Either a method call or a field access. Used as part of a ComputeExpr.

// AccessExpr ::= MethodComputeExpr | AccessReceiver

#[derive(Clone, Debug)]
pub enum AccessExpr {
    MethodComputeExpr(MethodComputeExpr),
    FieldAccessExpr(FieldAccessExpr),
}

impl AccessExpr {
    pub fn get_ident(&self) -> Result<&ShortString, CompileError> {
        match self {
            AccessExpr::MethodComputeExpr(expr) => Ok(&expr.ident.ident),
            AccessExpr::FieldAccessExpr(expr)
                if !expr.field_names.is_empty() =>
            {
                Ok(&first_into_compile_err!(expr.field_names)?.ident)
            }
            expr => Err(CompileError::Internal(format!(
                "Cannot find ident in AccessExpr: {:?}",
                expr
            ))),
        }
    }
}

/// A ComputeExpr is an expression that starts with an access receiver,
/// optionally followed by one or more method calls, and/or access receivers,
/// e.g. 'rib-rov.longest_match(route.prefix).prefix.len()`.
///
/// Note that an expression ending in a field access, i.e. not a method call,
/// is also parsed as a ComputeExpr, but with an empty method call list.
#[derive(Clone, Debug)]
pub struct ComputeExpr {
    pub receiver: AccessReceiver,
    pub access_expr: Vec<Spanned<AccessExpr>>,
}

impl ComputeExpr {
    pub fn get_receiver(&self) -> &AccessReceiver {
        &self.receiver
    }

    // An Access Receiver always exists, but it might not have an identifier,
    // currently that can only mean that it is a global method being called,
    // but that's up to the caller to figure out.
    pub fn get_receiver_ident(&self) -> Result<ShortString, CompileError> {
        self.get_receiver()
            .get_ident()
            .ok_or_else(|| {
                CompileError::from("Missing identifier in Expression.")
            })
            .map(|ar| ar.ident.clone())
    }
}

/// The AccessReceiver is the specifier of a data structure that is being called
/// (used as part of a ComputeExpr) or used to retrieve one of its fields. Can
/// also be a stand-alone specifier.
#[derive(Clone, Debug)]
pub enum AccessReceiver {
    /// The identifier of the data structure.
    Ident(Spanned<Identifier>),
    /// or it can only be in the Global Scope (for global methods), it doesn't
    /// have a string as identifier then.
    GlobalScope,
}

impl AccessReceiver {
    pub fn get_ident(&self) -> Option<&Spanned<Identifier>> {
        if let Self::Ident(ident) = &self {
            Some(ident)
        } else {
            None
        }
    }
}

impl std::fmt::Display for AccessReceiver {
    fn fmt(&self, f: &mut fmt::Formatter<'_>) -> fmt::Result {
        match self {
            Self::Ident(ident) => write!(f, "{}", ident),
            Self::GlobalScope => write!(f, "GLOBAL SCOPE"),
        }
    }
}

//------------- FieldAccessExpr ---------------------------------------------

// The chain of fields that are being accessed. The last field is the name of
// the field that is accessed.

// FieldAccessExpr ::= ( '.'? Identifier )+

#[derive(Clone, Debug)]
pub struct FieldAccessExpr {
    // The chain of fields that are being accessed. The last field is the
    // name of the field that is accessed.
    pub field_names: Vec<Spanned<Identifier>>,
}

/// The method that is being called on the data structure (directly or on one
/// of its fields).
#[derive(Clone, Debug)]
pub struct MethodComputeExpr {
    /// The name of the method.
    pub ident: Spanned<Identifier>,
    /// The list with arguments
    pub args: ArgExprList,
}

//============ First-Order Logic ============================================

// "No, no, you're not thinking. You're just being logical." -- Niels Bohr

// A first-order logical formula is a sequence of (predicate) symbols, logical
// connectives (a.k.a. logical operators), comparison operators, and
// quantifiers. Logical formulas can be grouped (for operator precedence) and
// nested through the contained symbols. Nesting will raise the arity of the
// formula.
//
// We are only using a binary logical formula that consists of a tuple of
// (boolean expression, logical operator, boolean expression), where boolean
// expressions can be grouped with parentheses. Also, we are only the
// connectives listed in this enum, i.e. ∧ (and), ∨ (or), and ¬ (not).
//
// This hardly limits the logical expressiveness of our language, because the
// user can:
// - Create the missing connectives (material implication ('if-then'),
//   bi-directional implication ('if and only if') from the given connectives
//   (for an arity of 2 at least) or they can be constructed in code in the
//   `apply` section.
// - Use the logical connectives in a grouped fashion to reduce any number of
//   Boolean expressions down to a binary formula, e.g. (A ∧ B) ∨ (C ∧ D) is
//   equivalent to A ∧ B ∨ C ∧ D. This limits the number of boolean functions
//   we have to consider when evaluating the formula, i.e. a fully complete
//   set of boolean functions has 16 functions for an arity of 2.
//
// The first point above reduces the cognitive overhead by simplifying the
// flow of the program and using familiar constructs, like 'if..then' and
// early returns.
//
// The second point also reduces (perceived) ambiguity because we do not allow
// using implicit logic operator precedence (that probably no one knows
// anyway).

// https://en.wikipedia.org/wiki/First-order_logic#Formulas

// The form in which roto users can express logical formulas, etc. is:

// term {
//      <logical formula>;
//      <logical formula>;
//      ...
// }
//
// where <logical formula> is one of:
//
// <boolean expression> || <boolean expression>;
// <boolean expression> && <boolean expression>;
// !<boolean expression>;
// <boolean expression>;

// Ex.:
// ┌──────────┐┌──┐┌──────────┐ ┌──┐ ┌──────────┐
// │(BoolExpr)││&&││(BoolExpr)│ │||│ │(BoolExpr)│
// └──────────┘└──┘└──────────┘ └──┘ └──────────┘
// ▲──────────LF::And─────────▲      ▲──LF::BE──▲
//
// ▲──────────BoolExpr────────▲      ▲─BoolExpr─▲
//
// ▲────────────────────LF::Or──────────────────▲

/// The Logical expression evaluates to a logical formula, that is a tuple of
/// (optional boolean expression, logical operator, boolean expression). The
/// first boolean expression is optional, only in the case of a negation (not)
/// operator. The second boolean expression is always present.
#[derive(Clone, Debug)]
pub enum LogicalExpr {
    OrExpr(OrExpr),
    AndExpr(AndExpr),
    NotExpr(NotExpr),
    BooleanExpr(BooleanExpr),
}

#[derive(Clone, Debug)]
pub enum CompareArg {
    /// A "stand-alone" left|right-hand side argument of a comparison
    ValueExpr(Spanned<ValueExpr>),
    /// A nested logical formula, e.g. (A && B) || (C && D) used as a left|
    /// right-hand side argument of a comparison. Note that this can only
    /// have the opposite hand be a boolean expression.
    GroupedLogicalExpr(Spanned<GroupedLogicalExpr>),
}

/// A Boolean expression is an expression that *may* evaluate to one of:
/// - a Boolean-valued function, which is a fn : X → B, where X is an arbitrary
///   set and B is a boolean value. For example, an Integer expression can
///   never evaluate to a boolean value, but a method call expression may
///   evaluate to a method that returns a Boolean value.
/// - a Literal Boolean value, "true" or "false"
/// - a Boolean-typed variable, including boolean-typed record fields
/// - an Expression containing a boolean-valued operator, such as '==', '!=',
///   ">=", "<="
#[derive(Clone, Debug)]
pub enum BooleanExpr {
    /// A complete formula that is wrapped in parentheses is a Boolean-Valued
    /// Function, since it will always return a Boolean value.
    GroupedLogicalExpr(GroupedLogicalExpr),
    /// "true" | "false" literals
    BooleanLiteral(Spanned<BooleanLiteral>),
    /// A syntactically correct comparison always evaluates to a
    /// Boolean-Valued Function, since it will always return a Boolean value.
    CompareExpr(Box<CompareExpr>),
    /// A ComputeExpression *may* evaluate to a function that returns a boolean
    ComputeExpr(Spanned<ComputeExpr>),
    /// Just like a ComputeExpr, a Literal, or a Literal access, e.g.
    /// `10.0.0.0/16.covers()`, may return a boolean
    LiteralAccessExpr(Spanned<LiteralAccessExpr>),
    /// Set Compare expression, will *always* result in a boolean-valued
    /// function. Syntactic sugar for a truth-function that performs
    /// fn : a -> {a} ∩ B
    ListCompareExpr(Box<Spanned<ListCompareExpr>>),
    /// syntactic sugar for a method on a prefix function that returns a
    /// boolean.
    PrefixMatchExpr(PrefixMatchExpr),
}

#[derive(Clone, Debug)]
pub struct CompareExpr {
    pub left: Spanned<CompareArg>,
    pub op: CompareOp,
    pub right: Spanned<CompareArg>,
}

#[derive(Clone, Copy, Debug, Eq, PartialEq, Hash)]
pub enum CompareOp {
    Eq,
    Ne,
    Lt,
    Le,
    Gt,
    Ge,
    Or,
    And,
    In,
    NotIn,
}

#[derive(Clone, Debug)]
pub struct AndExpr {
    pub left: BooleanExpr,
    pub right: BooleanExpr,
}

#[derive(Clone, Debug)]
pub struct OrExpr {
    pub left: BooleanExpr,
    pub right: BooleanExpr,
}

#[derive(Clone, Debug)]
pub struct NotExpr {
    pub expr: BooleanExpr,
}

#[derive(Clone, Debug)]
pub struct ListCompareExpr {
    pub left: Spanned<ValueExpr>,
    pub op: CompareOp,
    pub right: Spanned<ValueExpr>,
}

#[derive(Clone, Debug)]
pub struct GroupedLogicalExpr {
    pub expr: Box<LogicalExpr>,
}

#[derive(Clone, Debug)]
pub enum MatchOperator {
    // 'match' followed by a block containing truth expressions
    Match,
    // a `match some_value with` match pattern for enums, the block
    // enumerates the variants
    MatchValueWith(Spanned<Identifier>),
    // Query quantifiers, where the following block contains expressions that
    // may yield multiple instances of type values
    Some,
    ExactlyOne,
    All,
}

impl MatchOperator {
    pub(crate) fn get_ident(
        &self,
    ) -> Result<Spanned<Identifier>, CompileError> {
        if let MatchOperator::MatchValueWith(id) = self {
            Ok(id.clone())
        } else {
            Err(CompileError::from(format!(
                "Cannot find identifier for this match: {:?}",
                self
            )))
        }
    }
}

#[derive(Clone, Debug)]
pub enum PrefixMatchType {
    Exact,
    Longer,
    OrLonger,
    PrefixLengthRange(PrefixLengthRange),
    UpTo(PrefixLength),
    Through(PrefixLength),
    NetMask(IpAddress),
}

#[derive(Clone, Debug)]
pub struct PrefixMatchExpr {
    pub prefix: Prefix,
    pub ty: PrefixMatchType,
}

#[derive(Clone, Debug)]
pub enum IpAddress {
    Ipv4(Ipv4Addr),
    Ipv6(Ipv6Addr),
}

impl std::fmt::Display for IpAddress {
    fn fmt(&self, f: &mut fmt::Formatter<'_>) -> fmt::Result {
        match self {
            IpAddress::Ipv4(Ipv4Addr(v4)) => write!(f, "{v4}"),
            IpAddress::Ipv6(Ipv6Addr(v6)) => write!(f, "{v6}"),
        }
    }
}

#[derive(Clone, Debug)]
pub struct Ipv4Addr(pub std::net::Ipv4Addr);

#[derive(Clone, Debug)]
pub struct Ipv6Addr(pub std::net::Ipv6Addr);

#[derive(Clone, Debug)]
pub struct Prefix {
    pub addr: Spanned<IpAddress>,
    pub len: Spanned<PrefixLength>,
}

#[derive(Clone, Debug)]
pub struct PrefixLength(pub u8);

#[derive(Clone, Debug)]
pub struct PrefixLengthRange {
    pub start: PrefixLength,
    pub end: PrefixLength,
}

//------------ ShortString ---------------------------------------------------

#[derive(Clone)]
pub struct ShortString {
    bytes: SmallVec<[u8; 24]>,
}

impl ShortString {
    pub fn as_bytes(&self) -> &[u8] {
        &self.bytes
    }

    pub fn as_str(&self) -> &str {
        unsafe { str::from_utf8_unchecked(&self.bytes) }
    }
}

impl<'a> From<&'a str> for ShortString {
    fn from(src: &'a str) -> ShortString {
        ShortString {
            bytes: SmallVec::from_slice(src.as_bytes()),
        }
    }
}

impl ops::Deref for ShortString {
    type Target = str;

    fn deref(&self) -> &Self::Target {
        self.as_str()
    }
}

impl AsRef<str> for ShortString {
    fn as_ref(&self) -> &str {
        self.as_str()
    }
}

impl AsRef<[u8]> for ShortString {
    fn as_ref(&self) -> &[u8] {
        self.as_bytes()
    }
}

impl borrow::Borrow<str> for ShortString {
    fn borrow(&self) -> &str {
        self.as_str()
    }
}


impl<T: AsRef<str>> PartialEq<T> for ShortString {
    fn eq(&self, other: &T) -> bool {
        self.as_str().eq(other.as_ref())
    }
}

impl Eq for ShortString {}

impl<T: AsRef<str>> PartialOrd<T> for ShortString {
    fn partial_cmp(&self, other: &T) -> Option<cmp::Ordering> {
        self.as_str().partial_cmp(other.as_ref())
    }
}

impl Ord for ShortString {
    fn cmp(&self, other: &Self) -> cmp::Ordering {
        self.as_str().cmp(other.as_str())
    }
}

impl hash::Hash for ShortString {
    fn hash<H: hash::Hasher>(&self, state: &mut H) {
        self.as_str().hash(state)
    }
}

impl fmt::Display for ShortString {
    fn fmt(&self, f: &mut fmt::Formatter) -> fmt::Result {
        f.write_str(self.as_str())
    }
}

impl fmt::Debug for ShortString {
    fn fmt(&self, f: &mut fmt::Formatter) -> fmt::Result {
        fmt::Debug::fmt(self.as_str(), f)
    }
}

impl Serialize for ShortString {
    fn serialize<S>(&self, serializer: S) -> Result<S::Ok, S::Error>
    where
        S: Serializer,
    {
        serializer.serialize_str(self)
    }
}<|MERGE_RESOLUTION|>--- conflicted
+++ resolved
@@ -3,13 +3,7 @@
 use serde::{Serialize, Serializer};
 use smallvec::SmallVec;
 
-<<<<<<< HEAD
-use routecore::bgp::communities::HumanReadableCommunity as Community;
-use routecore::bgp::communities::{ExtendedCommunity, LargeCommunity, StandardCommunity};
 use inetnum::asn::Asn;
-=======
-use routecore::asn::Asn;
->>>>>>> 4a698338
 
 use crate::compiler::error::CompileError;
 use crate::first_into_compile_err;
@@ -128,85 +122,7 @@
     pub rx_tx_type: RxTxType,
     pub route_context: Option<TypeIdentField>,
     pub use_ext_data: Vec<(Identifier, Identifier)>,
-<<<<<<< HEAD
-    pub assignments: Vec<(Identifier, ValueExpr)>,
-}
-
-impl DefineBody {
-    fn parse(input: &str) -> IResult<&str, Self, VerboseError<&str>> {
-        let (input, (rx_tx_type, route_context, use_ext_data, assignments)) = tuple((
-            alt((
-                map(
-                    delimited(
-                        opt_ws(tag("rx_tx")),
-                        opt_ws(TypeIdentField::parse),
-                        opt_ws(char(';')),
-                    ),
-                    RxTxType::PassThrough,
-                ),
-                map(
-                    permutation((
-                        delimited(
-                            opt_ws(tag("rx")),
-                            opt_ws(TypeIdentField::parse),
-                            opt_ws(char(';')),
-                        ),
-                        delimited(
-                            opt_ws(tag("tx")),
-                            opt_ws(TypeIdentField::parse),
-                            opt_ws(char(';')),
-                        ),
-                    )),
-                    |t| RxTxType::Split(t.0, t.1),
-                ),
-                map(
-                    delimited(
-                        opt_ws(tag("rx")),
-                        opt_ws(TypeIdentField::parse),
-                        opt_ws(char(';')),
-                    ),
-                    RxTxType::RxOnly,
-                ),
-            )),
-            opt(
-                delimited(
-                    opt_ws(tag("context")),
-                    opt_ws(TypeIdentField::parse),
-                    opt_ws(char(';'))
-                )
-            ),
-            many0(delimited(
-                opt_ws(tag("use")),
-                tuple((opt_ws(Identifier::parse), opt_ws(Identifier::parse))),
-                opt_ws(char(';')),
-            )),
-            many0(context(
-                "assignments",
-                separated_pair(
-                    opt_ws(Identifier::parse),
-                    preceded(multispace0, char('=')),
-                    terminated(opt_ws(ValueExpr::parse), opt_ws(char(';'))),
-                ),
-            )),
-        ))(
-            input
-        )?;
-
-        // let (use_ext_data, assignments) = statements.iter().cloned().unzip();
-
-        Ok((
-            input,
-            Self {
-                rx_tx_type,
-                route_context,
-                use_ext_data,
-                assignments,
-            },
-        ))
-    }
-=======
     pub assignments: Vec<(Spanned<Identifier>, Spanned<ValueExpr>)>,
->>>>>>> 4a698338
 }
 
 #[derive(Clone, Debug)]
