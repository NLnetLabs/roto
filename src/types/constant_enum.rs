--- conflicted
+++ resolved
@@ -19,11 +19,7 @@
 
 //------------ EnumVariant --------------------------------------------------
 
-<<<<<<< HEAD
-#[derive(Debug, PartialEq, Eq, Clone, Hash)]
-=======
-#[derive(Debug, PartialEq, Eq, Clone, Serialize)]
->>>>>>> 9305b1fc
+#[derive(Debug, PartialEq, Eq, Clone, Hash, Serialize)]
 pub struct EnumVariant<T> {
     pub(crate) enum_name: ShortString,
     pub(crate) value: T,
@@ -35,15 +31,12 @@
     }
 }
 
-<<<<<<< HEAD
-=======
 impl<T: Copy> EnumVariant<T> {
     fn _get_value(&self) -> T {
         self.value
     }
 }
 
->>>>>>> 9305b1fc
 //------------ EnumVariant---------------------------------------------------
 
 impl<T: Copy + Debug> RotoType for EnumVariant<T>
@@ -144,11 +137,7 @@
 
 //------------ Enum ---------------------------------------------------------
 
-<<<<<<< HEAD
-#[derive(Debug, PartialEq, Eq, Clone, Hash)]
-=======
-#[derive(Debug, PartialEq, Eq, Clone, Serialize)]
->>>>>>> 9305b1fc
+#[derive(Debug, PartialEq, Eq, Clone, Hash, Serialize)]
 pub struct Enum {
     ty: TypeDef,
     token: Token,
