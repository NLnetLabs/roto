--- conflicted
+++ resolved
@@ -8,6 +8,7 @@
 use serde::Serialize;
 
 use crate::compile::CompileError;
+use crate::traits::RotoType;
 use crate::traits::RotoType;
 use crate::types::constant_enum::EnumVariant;
 
@@ -22,12 +23,8 @@
     StringLiteral, U32, U8,
 };
 
-<<<<<<< HEAD
-#[derive(Debug, Eq, PartialEq, Clone, Hash)]
-=======
-#[derive(Debug, Eq, PartialEq, Clone, Serialize)]
+#[derive(Debug, Eq, PartialEq, Clone, Hash, Serialize)]
 #[serde(untagged)]
->>>>>>> 9305b1fc
 pub enum BuiltinTypeValue {
     U32(U32),                       // scalar
     U8(U8),                         // scalar
