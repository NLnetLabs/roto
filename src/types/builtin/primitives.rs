--- conflicted
+++ resolved
@@ -17,11 +17,7 @@
 
 // ----------- A simple u32 type --------------------------------------------
 
-<<<<<<< HEAD
-#[derive(Debug, Eq, Copy, Clone)]
-=======
-#[derive(Debug, Eq, PartialEq, Copy, Clone, Serialize)]
->>>>>>> 9305b1fc
+#[derive(Debug, Eq, Copy, Clone, Serialize)]
 pub struct U32(pub(crate) u32);
 
 impl U32 {
@@ -314,11 +310,7 @@
 
 // ----------- Boolean type -------------------------------------------------
 
-<<<<<<< HEAD
-#[derive(Debug, Eq, PartialEq, Copy, Clone, Hash)]
-=======
-#[derive(Debug, Eq, PartialEq, Copy, Clone, Serialize)]
->>>>>>> 9305b1fc
+#[derive(Debug, Eq, PartialEq, Copy, Clone, Hash, Serialize)]
 pub struct Boolean(pub(crate) bool);
 impl Boolean {
     pub fn new(val: bool) -> Self {
@@ -444,11 +436,7 @@
 
 //------------ StringLiteral type -------------------------------------------
 
-<<<<<<< HEAD
-#[derive(Debug, Eq, PartialEq, Clone, Hash)]
-=======
-#[derive(Debug, Eq, PartialEq, Clone, Serialize)]
->>>>>>> 9305b1fc
+#[derive(Debug, Eq, PartialEq, Clone, Hash, Serialize)]
 pub struct StringLiteral(pub(crate) String);
 impl StringLiteral {
     pub fn new(val: String) -> Self {
@@ -749,11 +737,7 @@
 
 //------------ HexLiteral type ----------------------------------------------
 
-<<<<<<< HEAD
-#[derive(Debug, Eq, PartialEq, Copy, Clone, Hash)]
-=======
-#[derive(Debug, Eq, PartialEq, Copy, Clone, Serialize)]
->>>>>>> 9305b1fc
+#[derive(Debug, Eq, PartialEq, Copy, Clone, Hash, Serialize)]
 pub struct HexLiteral(pub(crate) u64);
 impl HexLiteral {
     pub fn new(val: u64) -> Self {
@@ -884,11 +868,7 @@
 
 // ----------- Prefix type --------------------------------------------------
 
-<<<<<<< HEAD
-#[derive(Debug, Eq, PartialEq, Copy, Clone, Hash)]
-=======
-#[derive(Debug, Eq, PartialEq, Copy, Clone, Serialize)]
->>>>>>> 9305b1fc
+#[derive(Debug, Eq, PartialEq, Copy, Clone, Hash, Serialize)]
 pub struct Prefix(pub(crate) routecore::addr::Prefix);
 
 impl Prefix {
@@ -1091,11 +1071,7 @@
 
 //------------ PrefixLengthLiteral type -------------------------------------
 
-<<<<<<< HEAD
-#[derive(Debug, Eq, PartialEq, Copy, Clone, Hash)]
-=======
-#[derive(Debug, Eq, PartialEq, Copy, Clone, Serialize)]
->>>>>>> 9305b1fc
+#[derive(Debug, Eq, PartialEq, Copy, Clone, Hash, Serialize)]
 pub struct PrefixLength(pub(crate) u8);
 
 impl PrefixLength {
@@ -1240,11 +1216,7 @@
 
 // ----------- Community ----------------------------------------------------
 
-<<<<<<< HEAD
-#[derive(Debug, Eq, PartialEq, Copy, Clone, Hash)]
-=======
-#[derive(Debug, Eq, PartialEq, Copy, Clone, Serialize)]
->>>>>>> 9305b1fc
+#[derive(Debug, Eq, PartialEq, Copy, Clone, Hash, Serialize)]
 pub struct Community(pub(crate) routecore::bgp::communities::Community);
 
 impl Community {
@@ -1437,11 +1409,7 @@
 
 // ----------- IpAddress type -----------------------------------------------
 
-<<<<<<< HEAD
-#[derive(Debug, Eq, PartialEq, Copy, Clone, Hash)]
-=======
-#[derive(Debug, Eq, PartialEq, Copy, Clone, Serialize)]
->>>>>>> 9305b1fc
+#[derive(Debug, Eq, PartialEq, Copy, Clone, Hash, Serialize)]
 pub struct IpAddress(pub(crate) std::net::IpAddr);
 
 impl IpAddress {
@@ -1558,11 +1526,7 @@
 
 // ----------- Asn type -----------------------------------------------------
 
-<<<<<<< HEAD
-#[derive(Debug, Eq, PartialEq, Copy, Clone, Hash)]
-=======
-#[derive(Debug, Eq, PartialEq, Copy, Clone, Serialize)]
->>>>>>> 9305b1fc
+#[derive(Debug, Eq, PartialEq, Copy, Clone, Hash, Serialize)]
 pub struct Asn(pub(crate) routecore::asn::Asn);
 
 impl Asn {
@@ -1709,11 +1673,7 @@
 
 type RoutecoreHop = routecore::bgp::aspath::Hop<Vec<u8>>;
 
-<<<<<<< HEAD
-#[derive(Debug, Eq, PartialEq, Clone, Default, Hash)]
-=======
-#[derive(Debug, Eq, PartialEq, Clone, Default, Serialize)]
->>>>>>> 9305b1fc
+#[derive(Debug, Eq, PartialEq, Clone, Default, Hash, Serialize)]
 pub struct AsPath(pub(crate) routecore::bgp::aspath::HopPath);
 
 impl AsPath {
@@ -1983,11 +1943,7 @@
 // A read-only type that contains an ASN or a more complex segment of a AS
 // PATH, e.g. an AS_SET.
 
-<<<<<<< HEAD
-#[derive(Debug, Clone, Eq, PartialEq, Hash)]
-=======
-#[derive(Debug, Clone, Eq, PartialEq, Serialize)]
->>>>>>> 9305b1fc
+#[derive(Debug, Clone, Eq, PartialEq, Hash, Serialize)]
 pub struct Hop(pub(crate) routecore::bgp::aspath::Hop<Vec<u8>>);
 
 impl RotoType for Hop {
@@ -2052,11 +2008,7 @@
 
 //------------ OriginType type ----------------------------------------------
 
-<<<<<<< HEAD
-#[derive(Debug, Clone, Eq, PartialEq, Hash)]
-=======
-#[derive(Debug, Clone, Copy, Eq, PartialEq, Serialize)]
->>>>>>> 9305b1fc
+#[derive(Debug, Clone, Copy, Eq, PartialEq, Hash, Serialize)]
 pub struct OriginType(pub(crate) routecore::bgp::types::OriginType);
 
 impl OriginType {
@@ -2139,11 +2091,7 @@
 
 //------------ NextHop type -------------------------------------------------
 
-<<<<<<< HEAD
-#[derive(Debug, Clone, Eq, PartialEq, Hash)]
-=======
-#[derive(Debug, Clone, Copy, Eq, PartialEq, Serialize)]
->>>>>>> 9305b1fc
+#[derive(Debug, Clone, Copy, Eq, PartialEq, Hash, Serialize)]
 pub struct NextHop(pub(crate) routecore::bgp::types::NextHop);
 
 impl RotoType for NextHop {
@@ -2220,11 +2168,7 @@
 
 //------------ Multi Exit Discriminator type --------------------------------
 
-<<<<<<< HEAD
-#[derive(Debug, Clone, Eq, PartialEq, Hash)]
-=======
-#[derive(Debug, Clone, Copy, Eq, PartialEq, Serialize)]
->>>>>>> 9305b1fc
+#[derive(Debug, Clone, Copy, Eq, PartialEq, Hash, Serialize)]
 pub struct MultiExitDisc(pub(crate) routecore::bgp::types::MultiExitDisc);
 
 impl RotoType for MultiExitDisc {
@@ -2396,11 +2340,7 @@
     }
 }
 
-<<<<<<< HEAD
-#[derive(Debug, Copy, Clone, Eq, PartialEq, Hash)]
-=======
-#[derive(Debug, Copy, Clone, Eq, PartialEq, Serialize)]
->>>>>>> 9305b1fc
+#[derive(Debug, Copy, Clone, Eq, PartialEq, Hash, Serialize)]
 pub struct LocalPref(pub(crate) routecore::bgp::types::LocalPref);
 
 impl RotoType for LocalPref {
@@ -2513,11 +2453,7 @@
 
 //------------ Aggregator type ----------------------------------------------
 
-<<<<<<< HEAD
-#[derive(Debug, Copy, Clone, Eq, PartialEq, Hash)]
-=======
-#[derive(Debug, Copy, Clone, Eq, PartialEq, Serialize)]
->>>>>>> 9305b1fc
+#[derive(Debug, Copy, Clone, Eq, PartialEq, Hash, Serialize)]
 pub struct AtomicAggregator(
     pub(crate) routecore::bgp::message::update::Aggregator,
 );
@@ -2607,11 +2543,7 @@
 // the logic in `rib-units` to decide whether routes should be send to its
 // output and to be able output this information to API clients, without
 // having to go back to the units that keep the per-peer session state.
-<<<<<<< HEAD
-#[derive(Debug, Eq, PartialEq, Copy, Clone, Default, Hash)]
-=======
-#[derive(Debug, Eq, PartialEq, Copy, Clone, Default, Serialize)]
->>>>>>> 9305b1fc
+#[derive(Debug, Eq, PartialEq, Copy, Clone, Default, Hash, Serialize)]
 pub enum RouteStatus {
     // Between start and EOR on a BGP peer-session
     InConvergence,
