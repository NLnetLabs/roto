use std::fmt::{Display, Formatter};
use std::net::IpAddr;

use log::{debug, error, trace};
use paste::paste;
use serde::Serialize;

<<<<<<< HEAD
use crate::ast::{IpAddressLiteral, PrefixLiteral};
=======
use crate::ast;
use crate::attr_change_set::{ScalarValue, VectorValue};
>>>>>>> 4a698338
use crate::compiler::compile::CompileError;
use crate::traits::RotoType;
use crate::types::collections::ElementTypeValue;
use crate::types::enum_types::EnumVariant;
use crate::types::typedef::MethodProps;
use crate::vm::{FieldIndex, StackValue, VmError};
use crate::{
    _intotype, createtoken, first_into_vm_err, intotype, minimalscalartype,
    noconversioninto, scalartype, setmethodonly, typevaluefromimpls,
    wrappedfromimpls,
};
use crate::types::typedef::TypeDef::ConstEnumVariant;

use super::super::typedef::TypeDef;
use super::super::typevalue::TypeValue;
use super::builtin_type_value::BuiltinTypeValue;

<<<<<<< HEAD
use inetnum::asn::Asn;
use routecore::bgp::types::PathId;
use routecore::bgp::path_attributes::AggregatorInfo;
use routecore::bgp::communities::HumanReadableCommunity as Community;
use inetnum::addr::Prefix;
use routecore::bgp::types::{AfiSafi, AtomicAggregate, LocalPref, MultiExitDisc, NextHop, Origin};
=======
use routecore::addr::Prefix;
use routecore::asn::{Asn, LongSegmentError};
use routecore::bgp::aspath::OwnedHop;
use routecore::bgp::communities::HumanReadableCommunity as Community;
use routecore::bgp::message::nlri::PathId;
use routecore::bgp::path_attributes::{AggregatorInfo, AtomicAggregate};
use routecore::bgp::types::{
    AfiSafi, LocalPref, MultiExitDisc, NextHop, OriginType,
};
>>>>>>> 4a698338

//------------ U16 Type -----------------------------------------------------

createtoken!(U16; Set = 0);

impl RotoType for u16 {
    setmethodonly!(U16);

    fn into_type(
        self,
        type_def: &TypeDef,
    ) -> Result<TypeValue, CompileError> {
        match type_def {
            TypeDef::U16 => {
                Ok(TypeValue::Builtin(BuiltinTypeValue::U16(self)))
            }
            TypeDef::U32 => {
                Ok(TypeValue::Builtin(BuiltinTypeValue::U32(self as u32)))
            }
            TypeDef::Asn => Ok(TypeValue::Builtin(BuiltinTypeValue::Asn(
                inetnum::asn::Asn::from(self as u32),
            ))),
            TypeDef::PrefixLength => match self {
                0..=128 => Ok(TypeValue::Builtin(
                    BuiltinTypeValue::PrefixLength(PrefixLength(self as u8)),
                )),
                _ => Err(format!(
                    "Cannot convert an instance of type U16 with \
                    a value greater than 128 into type {:?}",
                    type_def
                )
                .into()),
            },
            TypeDef::U8 => match self {
                0..=255 => {
                    Ok(TypeValue::Builtin(BuiltinTypeValue::U8(self as u8)))
                }
                _ => Err(format!(
                    "Cannot convert an instance of type U16 \
                    with a value greater than 128 into type {:?}",
                    type_def
                )
                .into()),
            },
            _ => Err(format!(
                "Cannot convert type U16 into type {:?}",
                type_def
            )
            .into()),
        }
    }
}

typevaluefromimpls!(u16);

// ----------- U32 Type ------------------------------------------------------

createtoken!(U32; Set = 0);

impl RotoType for u32 {
    setmethodonly!(U32);

    fn into_type(
        self,
        type_def: &TypeDef,
    ) -> Result<TypeValue, CompileError> {
        match type_def {
            TypeDef::U32 => {
                Ok(TypeValue::Builtin(BuiltinTypeValue::U32(self)))
            }
            TypeDef::Asn => Ok(TypeValue::Builtin(BuiltinTypeValue::Asn(
                inetnum::asn::Asn::from(self),
            ))),
            TypeDef::PrefixLength => match self {
                0..=128 => Ok(TypeValue::Builtin(
                    BuiltinTypeValue::PrefixLength(PrefixLength(self as u8)),
                )),
                _ => Err(format!(
                    "Cannot convert an instance of type U32 with \
                    a value greater than 128 into type {:?}",
                    type_def
                )
                .into()),
            },
            TypeDef::U8 => match self {
                0..=255 => {
                    Ok(TypeValue::Builtin(BuiltinTypeValue::U8(self as u8)))
                }
                _ => Err(format!(
                    "Cannot convert an instance of type U32 \
                    with a value greater than 128 into type {:?}",
                    type_def
                )
                .into()),
            },
            _ => Err(format!(
                "Cannot convert type U32 into type {:?}",
                type_def
            )
            .into()),
        }
    }
}

typevaluefromimpls!(u32);

impl TryInto<u32> for &TypeValue {
    type Error = VmError;

    fn try_into(self) -> Result<u32, Self::Error> {
        if let TypeValue::Builtin(BuiltinTypeValue::U32(value)) = self {
            Ok(*value)
        } else {
            Err(VmError::InvalidValueType)
        }
    }
}

// ----------- U8 Type -------------------------------------------------------

createtoken!(U8; Set = 0);

impl RotoType for u8 {
    setmethodonly!(U8);

    fn into_type(
        self,
        type_def: &TypeDef,
    ) -> Result<TypeValue, CompileError> {
        match type_def {
            // Self
            TypeDef::U8 => Ok(TypeValue::Builtin(BuiltinTypeValue::U8(self))),
            TypeDef::U16 => {
                Ok(TypeValue::Builtin(BuiltinTypeValue::U16(self as u16)))
            }
            TypeDef::U32 => {
                Ok(TypeValue::Builtin(BuiltinTypeValue::U32(self as u32)))
            }
            TypeDef::StringLiteral => Ok(TypeValue::Builtin(
                BuiltinTypeValue::StringLiteral(self.into()),
            )),
            TypeDef::PrefixLength => match self {
                0..=128 => Ok(TypeValue::Builtin(
                    BuiltinTypeValue::PrefixLength(PrefixLength(self)),
                )),
                _ => Err(format!(
                    "Prefix length must be between 0 and 128, not {}",
                    self
                )
                .into()),
            },
            _ => {
                Err(format!("Cannot convert type U8 to type {:?}", type_def)
                    .into())
            }
        }
    }
}

typevaluefromimpls!(u8);

// ----------- Boolean Type --------------------------------------------------

createtoken!(bool; Set = 0);

impl RotoType for bool {
    setmethodonly!(bool);

    fn into_type(
        self,
        type_def: &TypeDef,
    ) -> Result<TypeValue, CompileError> {
        match type_def {
            TypeDef::Bool => {
                Ok(TypeValue::Builtin(BuiltinTypeValue::Bool(self)))
            }
            TypeDef::StringLiteral => match self {
                true => Ok(true.into()),
                false => Ok(false.into()),
            },
            _ => Err(format!(
                "Cannot convert type Boolean to type {:?}",
                type_def
            )
            .into()),
        }
    }
}

typevaluefromimpls!(bool);

//------------ StringLiteral type -------------------------------------------

#[derive(Debug, Eq, PartialEq, Clone, Hash, Ord, PartialOrd, Serialize)]
pub struct StringLiteral(pub(crate) String);
impl StringLiteral {
    pub fn new(val: String) -> Self {
        StringLiteral(val)
    }
}

impl RotoType for StringLiteral {
    fn get_props_for_method(
        _ty: TypeDef,
        method_name: &crate::ast::Identifier,
    ) -> Result<MethodProps, CompileError> {
        match method_name.ident.as_str() {
            "cmp" => Ok(MethodProps::new(
                TypeDef::Bool,
                StringLiteralToken::Cmp.into(),
                vec![TypeDef::StringLiteral, TypeDef::StringLiteral],
            )),
            "format" => Ok(MethodProps::new(
                TypeDef::StringLiteral,
                StringLiteralToken::Format.into(),
                vec![TypeDef::StringLiteral, TypeDef::StringLiteral],
            )),
            "set" => Ok(MethodProps::new(
                TypeDef::Unknown,
                StringLiteralToken::Set.into(),
                vec![TypeDef::StringLiteral],
            )
            .consume_value()),
            _ => Err(format!(
                "Unknown method: '{}' for type StringLiteral",
                method_name.ident
            )
            .into()),
        }
    }

    fn exec_value_method(
        &self,
        method_token: usize,
        args: &[StackValue],
        _res_type: TypeDef,
    ) -> Result<TypeValue, VmError> {
        match method_token.try_into()? {
            StringLiteralToken::Cmp => {
                if let TypeValue::Builtin(BuiltinTypeValue::StringLiteral(
                    sv,
                )) =
                    args.first().ok_or(VmError::InvalidMethodCall)?.as_ref()
                {
                    Ok(self.cmp(sv).is_eq().into())
                } else {
                    Err(VmError::InvalidMethodCall)
                }
            }
            StringLiteralToken::Set => Err(VmError::InvalidMethodCall),
            StringLiteralToken::Format => Err(VmError::InvalidMethodCall),
        }
    }

    fn exec_consume_value_method(
        self,
        method_token: usize,
        mut args: Vec<TypeValue>,
        _res_type: TypeDef,
    ) -> Result<TypeValue, VmError> {
        match method_token.try_into()? {
            StringLiteralToken::Set => {
                if let Ok(TypeValue::Builtin(
                    BuiltinTypeValue::StringLiteral(str),
                )) = args.swap_remove(0).into_type(&TypeDef::StringLiteral)
                {
                    Ok(TypeValue::Builtin(BuiltinTypeValue::StringLiteral(
                        str,
                    )))
                } else {
                    Err(VmError::InvalidValueType)
                }
            }
            StringLiteralToken::Cmp => Err(VmError::InvalidMethodCall),
            StringLiteralToken::Format => Err(VmError::InvalidMethodCall),
        }
    }

    fn exec_type_method<'a>(
        method_token: usize,
        args: &[StackValue],
        _res_type: TypeDef,
    ) -> Result<TypeValue, VmError> {
        match method_token.try_into()? {
            StringLiteralToken::Format => {
                trace!("string arguments {:?}", args);

                let format_str = if let TypeValue::Builtin(
                    BuiltinTypeValue::StringLiteral(StringLiteral(str)),
                ) =
                    args.first().ok_or(VmError::InvalidMethodCall)?.as_ref()
                {
                    str
                } else {
                    return Err(VmError::AnonymousArgumentNotFound);
                };

                let mut sub_str = format_str.splitn(2, "{}");

                let new_string = String::from_iter([
                    sub_str.next().ok_or(VmError::InvalidMethodCall)?,
                    &args
                        .get(1)
                        .ok_or(VmError::InvalidMethodCall)?
                        .as_ref()
                        .to_string(),
                    if let Some(s) = sub_str.next() { s } else { "" },
                ]);

                Ok(TypeValue::Builtin(BuiltinTypeValue::StringLiteral(
                    StringLiteral(new_string),
                )))
            }
            StringLiteralToken::Cmp => {
                if let TypeValue::Builtin(BuiltinTypeValue::StringLiteral(
                    sv_1,
                )) =
                    args.first().ok_or(VmError::InvalidMethodCall)?.as_ref()
                {
                    if let TypeValue::Builtin(
                        BuiltinTypeValue::StringLiteral(sv_2),
                    ) = args
                        .get(1)
                        .ok_or(VmError::InvalidMethodCall)?
                        .as_ref()
                    {
                        Ok(sv_1.cmp(sv_2).is_eq().into())
                    } else {
                        Err(VmError::InvalidMethodCall)
                    }
                } else {
                    Err(VmError::InvalidMethodCall)
                }
            }
            StringLiteralToken::Set => Err(VmError::InvalidMethodCall),
        }
    }

    fn into_type(
        self,
        type_def: &TypeDef,
    ) -> Result<TypeValue, CompileError> {
        match type_def {
            TypeDef::StringLiteral => {
                Ok(TypeValue::Builtin(BuiltinTypeValue::StringLiteral(self)))
            }
            TypeDef::Bool => match self.0.as_str() {
                "true" => {
                    Ok(TypeValue::Builtin(BuiltinTypeValue::Bool(true)))
                }
                "false" => {
                    Ok(TypeValue::Builtin(BuiltinTypeValue::Bool(false)))
                }
                _ => Err(format!(
                    "String {} cannot be converted into Boolean",
                    self.0
                )
                .into()),
            },
            _ => Err(format!(
                "Cannot convert type StringLiteral to type {:?}",
                type_def
            )
            .into()),
        }
    }
}

impl From<StringLiteral> for TypeValue {
    fn from(val: StringLiteral) -> Self {
        TypeValue::Builtin(BuiltinTypeValue::StringLiteral(val))
    }
}

#[derive(Debug)]
pub enum StringLiteralToken {
    Cmp = 0,
    Format = 1,
    Set = 2,
}

// impl ScalarValue for StringLiteral {}

impl TryFrom<usize> for StringLiteralToken {
    type Error = VmError;
    fn try_from(val: usize) -> Result<Self, VmError> {
        match val {
            0 => Ok(StringLiteralToken::Cmp),
            1 => Ok(StringLiteralToken::Format),
            2 => Ok(StringLiteralToken::Set),
            _ => {
                debug!("Unknown token value: {}", val);
                Err(VmError::InvalidMethodCall)
            }
        }
    }
}

impl From<StringLiteral> for BuiltinTypeValue {
    fn from(value: StringLiteral) -> Self {
        BuiltinTypeValue::StringLiteral(value)
    }
}

impl From<StringLiteralToken> for usize {
    fn from(val: StringLiteralToken) -> Self {
        val as usize
    }
}

impl<T: Display> From<T> for StringLiteral {
    fn from(value: T) -> Self {
        StringLiteral(format!("{}", value))
    }
}

//------------ IntegerLiteral type ------------------------------------------

#[derive(
    Debug, Eq, Ord, PartialEq, PartialOrd, Copy, Clone, Hash, Serialize,
)]
pub struct IntegerLiteral(pub(crate) i64);
impl IntegerLiteral {
    pub fn new(val: i64) -> Self {
        IntegerLiteral(val)
    }
}

impl RotoType for IntegerLiteral {
    fn get_props_for_method(
        _ty: TypeDef,
        method_name: &crate::ast::Identifier,
    ) -> Result<MethodProps, CompileError> {
        match method_name.ident.as_str() {
            "cmp" => Ok(MethodProps::new(
                TypeDef::IntegerLiteral,
                IntegerLiteralToken::Cmp.into(),
                vec![TypeDef::IntegerLiteral, TypeDef::IntegerLiteral],
            )),
            _ => Err(format!(
                "Unknown method: '{}' for type Integer",
                method_name.ident
            )
            .into()),
        }
    }

    fn into_type(
        self,
        type_def: &TypeDef,
    ) -> Result<TypeValue, CompileError> {
        match type_def {
            TypeDef::IntegerLiteral => {
                Ok(TypeValue::Builtin(BuiltinTypeValue::IntegerLiteral(self)))
            }
            TypeDef::StringLiteral => Ok(TypeValue::Builtin(
                BuiltinTypeValue::StringLiteral(self.into()),
            )),
            TypeDef::PrefixLength => match self.0 {
                0..=128 => {
                    Ok(TypeValue::Builtin(BuiltinTypeValue::PrefixLength(
                        PrefixLength(self.0 as u8),
                    )))
                }
                _ => Err(format!(
                    "Prefix length must be between 0 and 128, not {}",
                    self.0
                )
                .into()),
            },
            TypeDef::Asn => match self.0 {
                0..=4294967295 => {
                    Ok(TypeValue::Builtin(BuiltinTypeValue::Asn(
                        inetnum::asn::Asn::from(self.0 as u32),
                    )))
                }
                i if i < 0 => Err(CompileError::from(
                    "Cannot convert type \
                IntegerLiteral < 0 into Asn"
                        .to_string(),
                )),
                _ => Err(CompileError::from(
                    "Cannot convert type \
                IntegerLiteral > 4294967295 into Asn"
                        .to_string(),
                )),
            },
            TypeDef::U32 => u32::try_from(self.0)
                .map(|v| TypeValue::Builtin(BuiltinTypeValue::U32(v)))
                .map_err(|_| {
                    CompileError::from(format!(
                        "Cannot convert instanc of type IntegerLiteral with \
                        value {} into U32",
                        self.0
                    ))
                }),
            TypeDef::U8 => u8::try_from(self.0)
                .map(|v| TypeValue::Builtin(BuiltinTypeValue::U8(v)))
                .map_err(|_| {
                    CompileError::from(format!(
                        "Cannot convert instance of type IntegerLiteral with \
                        value {} into U8",
                        self.0
                    ))
                }),
            TypeDef::U16 => u16::try_from(self.0)
                .map(|v| TypeValue::Builtin(BuiltinTypeValue::U16(v)))
                .map_err(|_| {
                    CompileError::from(format!(
                        "Cannot convert instance of type IntegerLiteral with \
                        value {} into U16",
                        self.0
                    ))
                }),
            TypeDef::ConstEnumVariant(e_num) => match self.0 {
                0..=255 => Ok(TypeValue::Builtin(
                    BuiltinTypeValue::ConstU8EnumVariant(EnumVariant {
                        enum_name: e_num.clone(),
                        value: u8::try_from(self.0).map_err(|_| {
                            CompileError::from(format!(
                                "Cannot convert type IntegerLiteral with \
                            value '{}' into Enum Variant with name '{}'",
                                self.0, e_num
                            ))
                        })?,
                    }),
                )),
                _ => Err(CompileError::from(format!(
                    "Cannot convert type \
                IntegerLiteral > 255 into ConstU8Variant of type {}",
                    e_num
                ))),
            },
            _ => Err(format!(
                "Cannot convert type IntegerLiteral to type {:?}",
                type_def
            )
            .into()),
        }
    }

    fn exec_value_method(
        &self,
        method_token: usize,
        args: &[StackValue],
        _res_type: TypeDef,
    ) -> Result<TypeValue, VmError> {
        match method_token.try_into()? {
            IntegerLiteralToken::Cmp if args.len() == 2 => {
                Ok(TypeValue::Builtin(BuiltinTypeValue::Bool(
                    args[0] == args[1],
                )))
            }
            _ => Err(VmError::InvalidMethodCall),
        }
    }

    fn exec_consume_value_method(
        self,
        _method_token: usize,
        _args: Vec<TypeValue>,
        _res_type: TypeDef,
    ) -> Result<TypeValue, VmError> {
        // There is no 'set' method for an IntegerLiteral, this type should
        // not be assigned to a Record or List (they should use the concrete
        // type, e.g. U8).
        Err(VmError::InvalidMethodCall)
    }

    fn exec_type_method<'a>(
        _method_token: usize,
        _args: &[StackValue],
        _res_type: TypeDef,
    ) -> Result<TypeValue, VmError> {
        Err(VmError::InvalidMethodCall)
    }
}

impl From<IntegerLiteral> for TypeValue {
    fn from(val: IntegerLiteral) -> Self {
        TypeValue::Builtin(BuiltinTypeValue::IntegerLiteral(val))
    }
}

impl From<IntegerLiteral> for BuiltinTypeValue {
    fn from(value: IntegerLiteral) -> Self {
        BuiltinTypeValue::IntegerLiteral(value)
    }
}

impl From<i64> for BuiltinTypeValue {
    fn from(val: i64) -> Self {
        BuiltinTypeValue::IntegerLiteral(IntegerLiteral(val))
    }
}

impl Display for IntegerLiteral {
    fn fmt(&self, f: &mut Formatter<'_>) -> std::fmt::Result {
        write!(f, "{}", self.0)
    }
}

// There's no Set, because concrete integer types should be used to set things
// like fields in collections, e.g. U8, etc.
#[derive(Debug)]
pub(crate) enum IntegerLiteralToken {
    Cmp,
}

impl TryFrom<usize> for IntegerLiteralToken {
    type Error = VmError;
    fn try_from(val: usize) -> Result<Self, VmError> {
        match val {
            0 => Ok(IntegerLiteralToken::Cmp),
            _ => {
                debug!("Unknown token value: {}", val);
                Err(VmError::InvalidMethodCall)
            }
        }
    }
}

impl From<IntegerLiteralToken> for usize {
    fn from(val: IntegerLiteralToken) -> Self {
        val as usize
    }
}

//------------ HexLiteral type ----------------------------------------------

#[derive(Debug, Eq, PartialEq, Copy, Clone, Hash, Serialize)]
pub struct HexLiteral(pub(crate) u64);
impl HexLiteral {
    pub fn new(val: u64) -> Self {
        HexLiteral(val)
    }
}

impl RotoType for HexLiteral {
    fn get_props_for_method(
        _ty: TypeDef,
        method_name: &crate::ast::Identifier,
    ) -> Result<MethodProps, CompileError> {
        match method_name.ident.as_str() {
            "cmp" => Ok(MethodProps::new(
                TypeDef::IntegerLiteral,
                HexLiteralToken::Cmp.into(),
                vec![TypeDef::HexLiteral, TypeDef::HexLiteral],
            )),
            _ => Err(format!(
                "Unknown method: '{}' for type Prefix",
                method_name.ident
            )
            .into()),
        }
    }

    fn into_type(
        self,
        type_def: &TypeDef,
    ) -> Result<TypeValue, CompileError> {
        match type_def {
            TypeDef::HexLiteral => {
                Ok(TypeValue::Builtin(BuiltinTypeValue::HexLiteral(self)))
            }
            TypeDef::Community => {
                // Convert to either a StandardCommunity (if the hex literal
                // fits into a u32), or..
                match self.0 {
                    v if v <= <u32>::MAX.into() => {
                        Ok(TypeValue::Builtin(BuiltinTypeValue::Community(
                            routecore::bgp::communities::StandardCommunity::from(v as u32).into(),
                        )))
                    }
                    // Convert to an ExtendedCommunity
                    v => Ok(TypeValue::Builtin(BuiltinTypeValue::Community(
                        routecore::bgp::communities::ExtendedCommunity::from(v.to_be_bytes()).into()),
                    )),
                }
            }
            TypeDef::U8 => u8::try_from(self.0)
                .map(|v| TypeValue::Builtin(BuiltinTypeValue::U8(v)))
                .map_err(|_| {
                    CompileError::from(format!(
                        "Cannot convert type IntegerLiteral with {} into U8",
                        self.0
                    ))
                }),
            TypeDef::U32 => u32::try_from(self.0)
                .map(|v| TypeValue::Builtin(BuiltinTypeValue::U32(v)))
                .map_err(|_| {
                    CompileError::from(format!(
                        "Cannot convert type IntegerLiteral with {} into U8",
                        self.0
                    ))
                }),
            _ => Err(format!(
                "Cannot convert type HexLiteral to type {:?}",
                type_def
            )
            .into()),
        }
    }

    fn exec_value_method(
        &self,
        _method_token: usize,

        _args: &[StackValue],
        _res_type: TypeDef,
    ) -> Result<TypeValue, VmError> {
        todo!()
    }

    fn exec_consume_value_method(
        self,
        _method_token: usize,
        _args: Vec<TypeValue>,
        _res_type: TypeDef,
    ) -> Result<TypeValue, VmError> {
        todo!()
    }

    fn exec_type_method<'a>(
        _method_token: usize,
        _args: &[StackValue],
        _res_type: TypeDef,
    ) -> Result<TypeValue, VmError> {
        todo!()
    }
}

impl From<HexLiteral> for TypeValue {
    fn from(val: HexLiteral) -> Self {
        TypeValue::Builtin(BuiltinTypeValue::HexLiteral(val))
    }
}

impl From<HexLiteral> for BuiltinTypeValue {
    fn from(value: HexLiteral) -> Self {
        BuiltinTypeValue::HexLiteral(value)
    }
}

impl Display for HexLiteral {
    fn fmt(&self, f: &mut Formatter<'_>) -> std::fmt::Result {
        write!(f, "{}", self.0)
    }
}

#[derive(Debug)]
pub(crate) enum HexLiteralToken {
    Cmp,
}

impl TryFrom<usize> for HexLiteralToken {
    type Error = VmError;

    fn try_from(val: usize) -> Result<Self, VmError> {
        match val {
            0 => Ok(HexLiteralToken::Cmp),
            _ => {
                debug!("Unknown token value: {}", val);
                Err(VmError::InvalidMethodCall)
            }
        }
    }
}

impl From<HexLiteralToken> for usize {
    fn from(val: HexLiteralToken) -> Self {
        val as usize
    }
}

// ----------- Prefix type ---------------------------------------------------

createtoken!(Prefix;
    From = 0
    Exists = 1
    Address = 2
    Len = 3
    Matches = 4
    Covers = 5
    IsCoveredBy = 6
    Contains = 7
);

impl RotoType for inetnum::addr::Prefix {
    fn get_props_for_method(
        _ty: TypeDef,
        method_name: &crate::ast::Identifier,
    ) -> Result<MethodProps, CompileError>
    where
        Self: std::marker::Sized,
    {
        match method_name.ident.as_str() {
            "from" => Ok(MethodProps::new(
                TypeDef::Prefix,
                PrefixToken::From.into(),
                vec![TypeDef::IpAddr, TypeDef::PrefixLength],
            )),
            "address" => Ok(MethodProps::new(
                TypeDef::IpAddr,
                PrefixToken::Address.into(),
                vec![],
            )),
            "len" => Ok(MethodProps::new(
                TypeDef::PrefixLength,
                PrefixToken::Len.into(),
                vec![],
            )),
            "matches" => Ok(MethodProps::new(
                TypeDef::Bool,
                PrefixToken::Matches.into(),
                vec![TypeDef::Prefix],
            )),
            "exists" => Ok(MethodProps::new(
                TypeDef::Bool,
                PrefixToken::Exists.into(),
                vec![],
            )),
            "covers" => Ok(MethodProps::new(
                TypeDef::Bool,
                PrefixToken::Covers.into(),
                vec![TypeDef::Prefix],
            )),
            "is_covered_by" => Ok(MethodProps::new(
                TypeDef::Bool,
                PrefixToken::IsCoveredBy.into(),
                vec![TypeDef::Prefix],
            )),
            "contains" => Ok(MethodProps::new(
                TypeDef::Bool,
                PrefixToken::Contains.into(),
                vec![TypeDef::IpAddr],
            )),
            _ => Err(format!(
                "Unknown method: '{}' for type Prefix",
                method_name.ident
            )
            .into()),
        }
    }

    intotype!(Prefix;StringLiteral);

    fn exec_value_method(
        &self,
        method_token: usize,

        args: &[StackValue],
        _res_type: TypeDef,
    ) -> Result<TypeValue, VmError> {
        match method_token.try_into()? {
            PrefixToken::Address => {
                let prefix = self;
                Ok(TypeValue::Builtin(BuiltinTypeValue::IpAddr(
                    prefix.addr(),
                )))
            }
            PrefixToken::Len => {
                let pfx = self;
                Ok(TypeValue::Builtin(BuiltinTypeValue::PrefixLength(
                    PrefixLength(pfx.len()),
                )))
            }
            PrefixToken::From => unimplemented!(),
            PrefixToken::Exists => Ok(true.into()),
            PrefixToken::Matches => todo!(),
            PrefixToken::Covers => {
                if let Some(other_pfx) = args.first() {
                    if let TypeValue::Builtin(BuiltinTypeValue::Prefix(
                        other,
                    )) = other_pfx.as_ref()
                    {
                        Ok(self.covers(*other).into())
                    } else {
                        Err(VmError::InvalidMethodCall)
                    }
                } else {
                    Ok(TypeValue::Unknown)
                }
            }
            PrefixToken::IsCoveredBy => {
                if let Some(other_pfx) = args.first() {
                    if let TypeValue::Builtin(BuiltinTypeValue::Prefix(
                        other,
                    )) = other_pfx.as_ref()
                    {
                        Ok(other.covers(*self).into())
                    } else {
                        Err(VmError::InvalidMethodCall)
                    }
                } else {
                    Ok(TypeValue::Unknown)
                }
            }
            PrefixToken::Contains => {
                if let Some(other_ip) = args.first() {
                    if let TypeValue::Builtin(BuiltinTypeValue::IpAddr(
                        other,
                    )) = other_ip.as_ref()
                    {
                        Ok(self.contains(*other).into())
                    } else {
                        Err(VmError::InvalidMethodCall)
                    }
                } else {
                    Ok(TypeValue::Unknown)
                }
            }
        }
    }

    fn exec_consume_value_method(
        self,
        _method_token: usize,
        _args: Vec<TypeValue>,
        _res_type: TypeDef,
    ) -> Result<TypeValue, VmError> {
        todo!()
    }

    fn exec_type_method<'a>(
        method_token: usize,
        args: &[StackValue],
        _res_type: TypeDef,
    ) -> Result<TypeValue, VmError> {
        match method_token.try_into()? {
            PrefixToken::From => {
                if let (Some(addr), Some(len)) = (args.first(), args.get(1)) {
                    if let TypeValue::Builtin(BuiltinTypeValue::IpAddr(
                        addr,
                    )) = addr.as_ref()
                    {
                        let len: PrefixLength = len
                            .as_ref()
                            .try_into()
                            .map_err(|_e| VmError::InvalidConversion)?;
                        // let ip = addr;
                        Ok(inetnum::addr::Prefix::new(*addr, len.0)
                            .map_or_else(
                                |_| TypeValue::Unknown,
                                |p| p.into(),
                            ))
                    } else {
                        Err(VmError::AnonymousArgumentNotFound)
                    }
                } else {
                    Err(VmError::StackUnderflow)
                }
            }
            PrefixToken::Exists => unimplemented!(),
            PrefixToken::Address => unimplemented!(),
            PrefixToken::Len => unimplemented!(),
            PrefixToken::Matches => unimplemented!(),
            _ => Err(VmError::InvalidMethodCall),
        }
    }
}

typevaluefromimpls!(Prefix);

<<<<<<< HEAD
impl TryFrom<&'_ PrefixLiteral> for inetnum::addr::Prefix {
=======
impl TryFrom<&'_ ast::Prefix> for routecore::addr::Prefix {
>>>>>>> 4a698338
    type Error = CompileError;
    fn try_from(value: &ast::Prefix) -> Result<Self, Self::Error> {
        let ast::Prefix { addr, len } = value;
        let ast::PrefixLength(len) = len.inner;
        Prefix::new((&addr.inner).into(), len).map_err(|_| {
            CompileError::from(format!(
                "Cannot construct prefix from address {addr} and length {len}"
            ))
        })
    }
}

impl TryFrom<&TypeValue> for inetnum::addr::Prefix {
    type Error = VmError;

    fn try_from(value: &TypeValue) -> Result<Self, Self::Error> {
        if let TypeValue::Builtin(BuiltinTypeValue::Prefix(pfx)) = value {
            Ok(*pfx)
        } else {
            Err(VmError::InvalidConversion)
        }
    }
}

//------------ PrefixLength type ---------------------------------------------

createtoken!(PrefixLength; Set = 0);

#[derive(Debug, Eq, PartialEq, Copy, Clone, Hash, Serialize)]
pub struct PrefixLength(pub(crate) u8);

impl PrefixLength {
    pub fn new(val: u8) -> Self {
        PrefixLength(val)
    }
}

impl RotoType for PrefixLength {
    setmethodonly!(PrefixLength);
    intotype!(PrefixLength; U8, U16, U32, IntegerLiteral);
}

wrappedfromimpls!(PrefixLength; u32, u16, u8; IntegerLiteral = i64);

impl Display for PrefixLength {
    fn fmt(&self, f: &mut Formatter<'_>) -> std::fmt::Result {
        write!(f, "/{}", self.0)
    }
}

impl TryFrom<&TypeValue> for PrefixLength {
    type Error = CompileError;

    fn try_from(value: &TypeValue) -> Result<Self, Self::Error> {
        match value {
            TypeValue::Builtin(BuiltinTypeValue::PrefixLength(pl)) => Ok(*pl),
            TypeValue::Builtin(BuiltinTypeValue::IntegerLiteral(int_lit)) => {
                if let TypeValue::Builtin(BuiltinTypeValue::PrefixLength(
                    PrefixLength(pl),
                )) = int_lit.into_type(&TypeDef::PrefixLength)?
                {
                    Ok(PrefixLength(pl))
                } else {
                    Err(format!(
                        "Cannot convert type {:?} to type PrefixLength",
                        value
                    )
                    .into())
                }
            }
            _ => Err(format!(
                "Cannot convert type {:?} to type PrefixLength",
                value
            )
            .into()),
        }
    }
}

//------------ AfiSafi Type --------------------------------------------------

minimalscalartype!(AfiSafi);

//------------ PathId Type ---------------------------------------------------

minimalscalartype!(PathId);

//------------ Community Type ------------------------------------------------

createtoken!(Community;
    From = 0
    Standard = 1
    Extended = 2
    Large = 3
    As = 4
    Value = 5
    Exists = 6
    Set = 7
);

impl RotoType for Community {
    fn get_props_for_method(
        _ty: TypeDef,
        method_name: &crate::ast::Identifier,
    ) -> Result<MethodProps, CompileError>
    where
        Self: std::marker::Sized,
    {
        match method_name.ident.as_str() {
            "set" => Ok(MethodProps::new(
                TypeDef::Community,
                CommunityToken::Set.into(),
                vec![TypeDef::Community],
            )),
            "from" => Ok(MethodProps::new(
                TypeDef::Community,
                CommunityToken::From.into(),
                vec![TypeDef::StringLiteral],
            )),
            "standard" => Ok(MethodProps::new(
                TypeDef::Community,
                CommunityToken::Standard.into(),
                vec![TypeDef::U32],
            )),
            "extended" => Ok(MethodProps::new(
                TypeDef::Community,
                CommunityToken::Extended.into(),
                vec![TypeDef::U32],
            )),
            "large" => Ok(MethodProps::new(
                TypeDef::Community,
                CommunityToken::Large.into(),
                vec![TypeDef::U32],
            )),
            "as" => Ok(MethodProps::new(
                TypeDef::U32,
                CommunityToken::As.into(),
                vec![],
            )),
            "value" => Ok(MethodProps::new(
                TypeDef::U32,
                CommunityToken::Value.into(),
                vec![],
            )),
            "exists" => Ok(MethodProps::new(
                TypeDef::Bool,
                CommunityToken::Exists.into(),
                vec![],
            )),
            _ => Err(format!(
                "Unknown method: '{}' for type Community",
                method_name.ident
            )
            .into()),
        }
    }

    fn into_type(
        self,
        type_def: &TypeDef,
    ) -> Result<TypeValue, CompileError> {
        match type_def {
            TypeDef::Community => {
                Ok(TypeValue::Builtin(BuiltinTypeValue::Community(self)))
            }
            TypeDef::StringLiteral => Ok(TypeValue::Builtin(
                BuiltinTypeValue::StringLiteral(self.into()),
            )),
            _ => Err(format!(
                "Cannot convert type Community to type {:?}",
                type_def
            )
            .into()),
        }
    }

    fn exec_value_method(
        &self,
        method_token: usize,

        args: &[StackValue],
        _res_type: TypeDef,
    ) -> Result<TypeValue, VmError> {
        match method_token.try_into()? {
            CommunityToken::Set => {
                if let TypeValue::Builtin(BuiltinTypeValue::Community(comm)) =
                    args.first().ok_or(VmError::InvalidMethodCall)?.as_ref()
                {
                    Ok(TypeValue::from(*comm))
                } else {
                    Err(VmError::InvalidMethodCall)
                }
            }
            CommunityToken::From => todo!(),
            CommunityToken::Standard => todo!(),
            CommunityToken::Extended => todo!(),
            CommunityToken::Large => todo!(),
            CommunityToken::As => todo!(),
            CommunityToken::Value => todo!(),
            CommunityToken::Exists => todo!(),
        }
    }

    fn exec_consume_value_method(
        self,
        method_token: usize,
        mut args: Vec<TypeValue>,
        _res_type: TypeDef,
    ) -> Result<TypeValue, VmError> {
        match method_token.try_into()? {
            CommunityToken::Set => {
                if let Ok(TypeValue::Builtin(BuiltinTypeValue::Community(
                    comm_lit,
                ))) = args.remove(0).into_type(&TypeDef::Community)
                {
                    Ok(TypeValue::Builtin(BuiltinTypeValue::Community(
                        comm_lit,
                    )))
                } else {
                    Err(VmError::InvalidValueType)
                }
            }
            CommunityToken::From => todo!(),
            CommunityToken::Standard => todo!(),
            CommunityToken::Extended => todo!(),
            CommunityToken::Large => todo!(),
            CommunityToken::As => todo!(),
            CommunityToken::Value => todo!(),
            CommunityToken::Exists => todo!(),
        }
    }

    fn exec_type_method<'a>(
        _method_token: usize,
        _args: &[StackValue],
        _res_type: TypeDef,
    ) -> Result<TypeValue, VmError> {
        todo!()
    }
}

// impl ScalarValue for Community {}

impl From<Community> for TypeValue {
    fn from(val: Community) -> Self {
        TypeValue::Builtin(BuiltinTypeValue::Community(val))
    }
}

impl From<Community> for BuiltinTypeValue {
    fn from(value: Community) -> Self {
        BuiltinTypeValue::Community(value)
    }
}

impl From<Vec<Community>> for TypeValue {
    fn from(value: Vec<Community>) -> Self {
        let list: Vec<ElementTypeValue> = value
            .iter()
            .map(|c| ElementTypeValue::Primitive(TypeValue::from(*c)))
            .collect::<Vec<_>>();
        TypeValue::List(crate::types::collections::List(list))
    }
}

<<<<<<< HEAD
//------------ ExtendedCommunity ---------------------------------------------

// createtoken!(ExtendedCommunity; Set = 0);

// impl RotoType for ExtendedCommunity {
//     setmethodonly!(ExtendedCommunity);

//     fn into_type(
//         self,
//         type_def: &TypeDef,
//     ) -> Result<TypeValue, CompileError> {
//         match type_def {
//             TypeDef::ExtendedCommunity => {
//                 Ok(TypeValue::Builtin(BuiltinTypeValue::ExtendedCommunity(self)))
//             }
//             TypeDef::Community => Ok(
//                 TypeValue::Builtin(BuiltinTypeValue::Community(self))
//             ),
//             _ => Err(format!(
//                 "Cannot convert type Boolean to type {:?}",
//                 type_def
//             )
//             .into()),
//         }
//     }
// }

// typevaluefromimpls!(ExtendedCommunity);

//------------ Nlri ----------------------------------------------------------

pub type Nlri = routecore::bgp::nlri::afisafi::Nlri<bytes::Bytes>;

createtoken!(
    Nlri;
    Set = 0
    Afi = 1
    Safi = 2
);

impl RotoType for Nlri {

    fn get_props_for_method(
        _ty: TypeDef,
        method_name: &crate::ast::Identifier,
    ) -> Result<MethodProps, CompileError>
    where
        Self: std::marker::Sized,
    {
        match method_name.ident.as_str() {
            "set" => Ok(MethodProps::new(
                TypeDef::Nlri,
                NlriToken::Set.into(),
                vec![TypeDef::Nlri],
            )),
            "afi" => Ok(MethodProps::new(
                ConstEnumVariant("AFI".into()),
                NlriToken::Afi.into(),
                vec![]
            )),
            "safi" => Ok(MethodProps::new(
                ConstEnumVariant("SAFI".into()),
                NlriToken::Safi.into(),
                vec![]
            )),
            _ => Err(format!(
                "Unknown method: '{}' for type Nlri",
                method_name.ident
            )
            .into()),
        }
    }

    fn into_type(
        self,
        type_def: &TypeDef,
    ) -> Result<TypeValue, CompileError> {
        match type_def {
            TypeDef::Nlri => {
                Ok(TypeValue::Builtin(BuiltinTypeValue::Nlri(self)))
            }
            TypeDef::StringLiteral => Ok(TypeValue::Builtin(
                BuiltinTypeValue::StringLiteral(format!("{:?}", self).into())
            )),
            _ => Err(format!(
                "Cannot convert type Nlri to type {:?}",
                type_def
            )
            .into()),
        }
    }

    fn exec_value_method(
        &self,
        method_token: usize,

        args: &[StackValue],
        _res_type: TypeDef,
    ) -> Result<TypeValue, VmError> {
        match method_token.try_into()? {
            NlriToken::Set => {
                if let TypeValue::Builtin(BuiltinTypeValue::Nlri(nlri)) =
                    args.first().ok_or(VmError::InvalidMethodCall)?.as_ref()
                {
                    Ok(TypeValue::from(nlri.clone()))
                } else {
                    Err(VmError::InvalidMethodCall)
                }
            }
            NlriToken::Afi => {
                Ok(TypeValue::Builtin(
                    BuiltinTypeValue::ConstU16EnumVariant(
                        EnumVariant::<u16>::new(
                            ("AFI".into(), self.afi_safi().afi().into())
                        )
                    )
                ))
            }
            NlriToken::Safi => {
                Ok(TypeValue::Builtin(
                    BuiltinTypeValue::ConstU8EnumVariant(
                        EnumVariant::<u8>::new(
                            ("SAFI".into(), <(u16, u8)>::from(self.afi_safi()).1)
                        )
                    )
                ))
            }
        }
    }

    fn exec_consume_value_method(
        self,
        method_token: usize,
        mut args: Vec<TypeValue>,
        _res_type: TypeDef,
    ) -> Result<TypeValue, VmError> {
        match method_token.try_into()? {
            NlriToken::Set => {
                if let Ok(TypeValue::Builtin(BuiltinTypeValue::Nlri(
                    comm_lit,
                ))) = args.remove(0).into_type(&TypeDef::Nlri)
                {
                    Ok(TypeValue::Builtin(BuiltinTypeValue::Nlri(
                        comm_lit,
                    )))
                } else {
                    Err(VmError::InvalidValueType)
                }
            },
            NlriToken::Afi => Err(VmError::InvalidMethodCall),
            NlriToken::Safi => Err(VmError::InvalidMethodCall)
        }
    }

    fn exec_type_method<'a>(
        _method_token: usize,
        _args: &[StackValue],
        _res_type: TypeDef,
    ) -> Result<TypeValue, VmError> {
        todo!()
    }
}

// impl ScalarValue for Nlri {}

impl From<Nlri> for TypeValue {
    fn from(val: Nlri) -> Self {
        TypeValue::Builtin(BuiltinTypeValue::Nlri(val))
    }
}

impl From<Nlri> for BuiltinTypeValue {
    fn from(value: Nlri) -> Self {
        BuiltinTypeValue::Nlri(value)
    }
}

impl From<Vec<Nlri>> for TypeValue {
    fn from(value: Vec<Nlri>) -> Self {
        let list: Vec<ElementTypeValue> = value
            .iter()
            .map(|c| ElementTypeValue::Primitive(TypeValue::from(c.clone())))
            .collect::<Vec<_>>();
        TypeValue::List(crate::types::collections::List(list))
    }
}

// impl From<Ipv6FlowSpecNlri<bytes::Bytes>> for TypeValue {
//     fn from(value: Ipv6FlowSpecNlri<bytes::Bytes>) -> Self {
//         TypeValue::Builtin(BuiltinTypeValue::Nlri(Nlri::FlowSpec(value.nlri())))
//     }
// }

=======
>>>>>>> 4a698338
//------------ MatchType ----------------------------------------------------

#[derive(Debug, Eq, PartialEq)]
pub enum MatchType {
    ExactMatch,
    LongestMatch,
    EmptyMatch,
}

// ----------- IpAddr type ---------------------------------------------------

createtoken!(
    IpAddr;
    From = 0
    Matches = 1
);

impl RotoType for IpAddr {
    fn get_props_for_method(
        _ty: TypeDef,
        method_name: &crate::ast::Identifier,
    ) -> Result<MethodProps, CompileError>
    where
        Self: std::marker::Sized,
    {
        match method_name.ident.as_str() {
            "from" => Ok(MethodProps::new(
                TypeDef::IpAddr,
                IpAddrToken::From.into(),
                vec![TypeDef::StringLiteral],
            )),
            "matches" => Ok(MethodProps::new(
                TypeDef::Bool,
                IpAddrToken::Matches.into(),
                vec![TypeDef::Prefix],
            )),
            _ => Err(format!(
                "Unknown method: '{}' for type IpAddress",
                method_name.ident
            )
            .into()),
        }
    }

    intotype!(IpAddr;StringLiteral);

    fn exec_value_method(
        &self,
        method_token: usize,

        args: &[StackValue],
        _res_type: TypeDef,
    ) -> Result<TypeValue, VmError> {
        match method_token.try_into()? {
            IpAddrToken::From => {
                if let TypeValue::Builtin(BuiltinTypeValue::StringLiteral(
                    str_lit,
                )) =
                    args.first().ok_or(VmError::InvalidMethodCall)?.as_ref()
                {
                    str_lit
                        .clone()
                        .into_type(&TypeDef::IpAddr)
                        .map_err(|_| VmError::InvalidConversion)
                } else {
                    Err(VmError::InvalidCommandArg)
                }
            }
            IpAddrToken::Matches => {
                if let TypeValue::Builtin(BuiltinTypeValue::Prefix(pfx)) =
                    args.first().ok_or(VmError::InvalidMethodCall)?.as_ref()
                {
                    Ok(TypeValue::Builtin(BuiltinTypeValue::Bool(
                        pfx.contains(*self),
                    )))
                } else {
                    Err(VmError::InvalidCommandArg)
                }
            }
        }
    }

    fn exec_consume_value_method(
        self,
        method_token: usize,
        mut args: Vec<TypeValue>,
        _res_type: TypeDef,
    ) -> Result<TypeValue, VmError> {
        match method_token.try_into()? {
            IpAddrToken::From if args.len() == 1 => {
                if let TypeValue::Builtin(BuiltinTypeValue::StringLiteral(
                    str_lit,
                )) = args.remove(0)
                {
                    str_lit
                        .into_type(&TypeDef::IpAddr)
                        .map_err(|_| VmError::InvalidConversion)
                } else {
                    Err(VmError::InvalidCommandArg)
                }
            }
            IpAddrToken::Matches => {
                if let TypeValue::Builtin(BuiltinTypeValue::Prefix(pfx)) =
                    args.first().ok_or(VmError::InvalidMethodCall)?
                {
                    Ok(TypeValue::Builtin(BuiltinTypeValue::Bool(
                        pfx.contains(self),
                    )))
                } else {
                    Err(VmError::InvalidCommandArg)
                }
            }
            _ => Err(VmError::InvalidMethodCall),
        }
    }

    fn exec_type_method<'a>(
        _method_token: usize,
        _args: &[StackValue],
        _res_type: TypeDef,
    ) -> Result<TypeValue, VmError> {
        todo!()
    }
}

typevaluefromimpls!(IpAddr);

impl From<&'_ ast::IpAddress> for IpAddr {
    fn from(value: &ast::IpAddress) -> Self {
        match value {
            ast::IpAddress::Ipv4(ast::Ipv4Addr(v4)) => Self::V4(*v4),
            ast::IpAddress::Ipv6(ast::Ipv6Addr(v6)) => Self::V6(*v6),
        }
    }
}

// ----------- Asn type -----------------------------------------------------

createtoken!(Asn; Set = 0);

impl RotoType for inetnum::asn::Asn {
    setmethodonly!(Asn);

    fn into_type(
        self,
        type_def: &TypeDef,
    ) -> Result<TypeValue, CompileError> {
        match type_def {
            TypeDef::Asn => {
                Ok(TypeValue::Builtin(BuiltinTypeValue::Asn(self)))
            }
            TypeDef::StringLiteral => Ok(TypeValue::Builtin(
                BuiltinTypeValue::StringLiteral(self.into()),
            )),
            TypeDef::U8 => match self.into_u32() {
                0..=255 => {
                    // this should work, shouldn't it?
                    Ok(TypeValue::Builtin(BuiltinTypeValue::U8(
                        self.into_u32() as u8,
                    )))
                }
                val => Err(format!(
                    "Cannot convert an instance of type \
                    Asn with a value {} into type U8. It's greater than 255",
                    val
                )
                .into()),
            },
            TypeDef::U32 => {
                Ok(TypeValue::Builtin(BuiltinTypeValue::U32(self.into_u32())))
            }
            _ => {
                Err(format!("Cannot convert type Asn to type {:?}", type_def)
                    .into())
            }
        }
    }
}

typevaluefromimpls!(Asn);

// ----------- AsPath type --------------------------------------------------

type RoutecoreHop = routecore::bgp::aspath::Hop<Vec<u8>>;

impl RotoType for routecore::bgp::aspath::HopPath {
    fn get_props_for_method(
        _ty: TypeDef,
        method_name: &crate::ast::Identifier,
    ) -> Result<MethodProps, CompileError>
    where
        Self: std::marker::Sized,
    {
        match method_name.ident.as_str() {
            "origin" => Ok(MethodProps::new(
                TypeDef::Asn,
                AsPathToken::Origin.into(),
                vec![],
            )),
            "contains" => Ok(MethodProps::new(
                TypeDef::Bool,
                AsPathToken::Contains.into(),
                vec![TypeDef::Asn],
            )),
            "len" => Ok(MethodProps::new(
                TypeDef::U8,
                AsPathToken::Len.into(),
                vec![],
            )),
            "set" => Ok(MethodProps::new(
                TypeDef::Unknown,
                AsPathToken::Set.into(),
                vec![TypeDef::AsPath],
            )),
            _ => Err(format!(
                "Unknown method '{}' for type AsPath",
                method_name.ident
            )
            .into()),
        }
    }

    noconversioninto!(AsPath);

    fn exec_value_method<'a>(
        &'a self,
        method: usize,

        args: &'a [StackValue],
        _res_type: TypeDef,
    ) -> Result<TypeValue, VmError> {
        match method.try_into()? {
            AsPathToken::Origin => match self.origin().cloned() {
                Some(origin_asn) => {
                    Ok(TypeValue::Builtin(BuiltinTypeValue::Asn(
                        origin_asn
                            .try_into_asn()
                            .map_err(|_| VmError::InvalidValueType)?,
                    )))
                }
                None => Err(VmError::InvalidPayload),
            },
            AsPathToken::Contains => {
                if let TypeValue::Builtin(BuiltinTypeValue::Asn(search_asn)) =
                    first_into_vm_err!(args, InvalidMethodCall)?.as_ref()
                {
                    let contains =
                        self.contains(&RoutecoreHop::from(*search_asn));
                    Ok(TypeValue::Builtin(BuiltinTypeValue::Bool(contains)))
                } else {
                    Ok(TypeValue::Unknown)
                }
            }
            AsPathToken::Len => {
                let len = self.hop_count();
                Ok(TypeValue::Builtin(BuiltinTypeValue::U8(len as u8)))
            }
            AsPathToken::Set => Err(VmError::InvalidMethodCall),
        }
    }

    fn exec_consume_value_method(
        self,
        method_token: usize,
        mut args: Vec<TypeValue>,
        _res_type: TypeDef,
    ) -> Result<TypeValue, VmError> {
        match method_token.try_into()? {
            AsPathToken::Set => try_remove_first(&mut args),
            AsPathToken::Origin => Err(VmError::InvalidMethodCall),
            AsPathToken::Contains => Err(VmError::InvalidMethodCall),
            AsPathToken::Len => Err(VmError::InvalidMethodCall),
        }
    }

    fn exec_type_method<'a>(
        _method_token: usize,
        _args: &[StackValue],
        _res_type: TypeDef,
    ) -> Result<TypeValue, VmError> {
        todo!()
    }
}

fn try_remove_first<T>(vec: &mut Vec<T>) -> Result<T, VmError> {
    if vec.is_empty() {
        Ok(vec.swap_remove(0))
    } else {
        Err(VmError::InvalidMethodCall)
    }
}

<<<<<<< HEAD
// impl VectorValue for routecore::bgp::aspath::HopPath {
//     type ReadItem = routecore::bgp::aspath::OwnedHop;
//     type WriteItem = routecore::asn::Asn;

//     fn prepend_vec(
//         &mut self,
//         vector: Vec<Self::WriteItem>,
//     ) -> Result<(), LongSegmentError> {
//         let mut as_path = vector
//             .iter()
//             .map(|a| routecore::bgp::aspath::OwnedHop::Asn(*a))
//             .collect::<Vec<_>>();
//         as_path.extend_from_slice(std::mem::take(self).iter().as_slice());

//         std::mem::swap(self, &mut as_path.into());

//         Ok(())
//     }

//     fn append_vec(
//         &mut self,
//         vector: Vec<Self::WriteItem>,
//     ) -> Result<(), LongSegmentError> {
//         for asn in vector {
//             self.append(OwnedHop::Asn(asn));
//         }

//         Ok(())
//     }

//     // Naïve insert that will try to append to the segment that is already in
//     // place at the specified position. Fancier, more conditional ways are
//     // available to the roto user, but those methods are implemented directly
//     // on builtin::AsPath.
//     fn insert_vec(
//         &mut self,
//         pos: u8,
//         vector: Vec<Self::WriteItem>,
//     ) -> Result<(), LongSegmentError> {
//         let mut as_path = std::mem::take(self);
//         let mut left_path = as_path[..pos as usize].to_vec();
//         left_path.extend_from_slice(
//             vector
//                 .into_iter()
//                 .map(|a| a.into())
//                 .collect::<Vec<_>>()
//                 .as_slice(),
//         );
//         left_path.extend_from_slice(&self[pos as usize..]);

//         std::mem::swap(self, &mut as_path);

//         Ok(())
//     }

//     fn vec_len(&self) -> Option<usize> {
//         Some(self.hop_count())
//     }

//     fn vec_is_empty(&self) -> bool {
//         self.hop_count() == 0
//     }

//     fn into_vec(self) -> Vec<Self::ReadItem> {
//         self.into_iter().collect::<Vec<_>>()
//     }
// }
=======
impl VectorValue for routecore::bgp::aspath::HopPath {
    type ReadItem = routecore::bgp::aspath::OwnedHop;
    type WriteItem = routecore::asn::Asn;

    fn prepend_vec(
        &mut self,
        vector: Vec<Self::WriteItem>,
    ) -> Result<(), LongSegmentError> {
        let mut as_path = vector
            .iter()
            .map(|a| routecore::bgp::aspath::OwnedHop::Asn(*a))
            .collect::<Vec<_>>();
        as_path.extend_from_slice(std::mem::take(self).iter().as_slice());

        std::mem::swap(self, &mut as_path.into());

        Ok(())
    }

    fn append_vec(
        &mut self,
        vector: Vec<Self::WriteItem>,
    ) -> Result<(), LongSegmentError> {
        for asn in vector {
            self.append(OwnedHop::Asn(asn));
        }

        Ok(())
    }

    /// Naïve insert that will try to append to the segment that is already in
    /// place at the specified position.
    ///
    /// Fancier, more conditional ways are available to the roto user, but
    /// those methods are implemented directly on [`builtin::AsPath`].
    fn insert_vec(
        &mut self,
        pos: u8,
        vector: Vec<Self::WriteItem>,
    ) -> Result<(), LongSegmentError> {
        let mut as_path = std::mem::take(self);
        let mut left_path = as_path[..pos as usize].to_vec();
        left_path.extend_from_slice(
            vector
                .into_iter()
                .map(|a| a.into())
                .collect::<Vec<_>>()
                .as_slice(),
        );
        left_path.extend_from_slice(&self[pos as usize..]);

        std::mem::swap(self, &mut as_path);

        Ok(())
    }

    fn vec_len(&self) -> Option<usize> {
        Some(self.hop_count())
    }

    fn vec_is_empty(&self) -> bool {
        self.hop_count() == 0
    }

    fn into_vec(self) -> Vec<Self::ReadItem> {
        self.into_iter().collect::<Vec<_>>()
    }
}
>>>>>>> 4a698338

impl From<routecore::bgp::aspath::HopPath> for BuiltinTypeValue {
    fn from(value: routecore::bgp::aspath::HopPath) -> Self {
        BuiltinTypeValue::AsPath(value)
    }
}

impl From<routecore::bgp::aspath::HopPath> for TypeValue {
    fn from(value: routecore::bgp::aspath::HopPath) -> Self {
        TypeValue::Builtin(BuiltinTypeValue::AsPath(value))
    }
}

impl From<Vec<Asn>> for TypeValue {
    fn from(as_path: Vec<Asn>) -> Self {
        let as_path: Vec<routecore::bgp::aspath::Hop<Vec<u8>>> =
            as_path.iter().map(|p| (*p).into()).collect();
        let as_path = routecore::bgp::aspath::HopPath::from(as_path);
        TypeValue::Builtin(BuiltinTypeValue::AsPath(as_path))
    }
}

impl From<Vec<routecore::bgp::aspath::Hop<Vec<u8>>>> for TypeValue {
    fn from(as_path: Vec<routecore::bgp::aspath::Hop<Vec<u8>>>) -> Self {
        TypeValue::Builtin(BuiltinTypeValue::AsPath(as_path.into()))
    }
}

#[repr(u8)]
#[derive(Debug)]
pub(crate) enum AsPathToken {
    Origin = 1,
    Contains = 2,
    Len = 3,
    Set = 4,
}

impl TryFrom<usize> for AsPathToken {
    type Error = VmError;

    fn try_from(value: usize) -> Result<Self, VmError> {
        match value {
            1 => Ok(AsPathToken::Origin),
            2 => Ok(AsPathToken::Contains),
            3 => Ok(AsPathToken::Len),
            4 => Ok(AsPathToken::Set),
            _ => {
                debug!("Unknown AsPathToken value: {}", value);
                Err(VmError::InvalidMethodCall)
            }
        }
    }
}

impl From<AsPathToken> for usize {
    fn from(val: AsPathToken) -> Self {
        val as usize
    }
}

//------------ Hop type -----------------------------------------------------

// A read-only type that contains an ASN or a more complex segment of a AS
// PATH, e.g. an AS_SET.
use routecore::bgp::aspath::OwnedHop as Hop;

createtoken!(Hop; Set = 0);

impl RotoType for Hop {
    intotype!(Hop; StringLiteral);

    fn get_props_for_method(
        _ty: TypeDef,
        method_name: &crate::ast::Identifier,
    ) -> Result<MethodProps, CompileError>
    where
        Self: std::marker::Sized,
    {
        match method_name.ident.as_str() {
            "set" => Ok(MethodProps::new(
                TypeDef::Unknown,
                HopToken::Set.into(),
                vec![TypeDef::Hop],
            )
            .consume_value()),
            _ => Err(format!(
                "Unknown method: '{}' for type Hop",
                method_name.ident
            )
            .into()),
        }
    }

    fn exec_value_method<'a>(
        &'a self,
        _method_token: usize,
        _args: &'a [StackValue],
        _res_type: TypeDef,
    ) -> Result<TypeValue, VmError> {
        Err(VmError::InvalidMethodCall)
    }

    fn exec_consume_value_method(
        self,
        method_token: usize,
        mut args: Vec<TypeValue>,
        _res_type: TypeDef,
    ) -> Result<TypeValue, VmError> {
        match method_token.try_into()? {
            HopToken::Set => {
                if let Ok(TypeValue::Builtin(BuiltinTypeValue::Hop(value))) =
                    args.remove(0).into_type(&TypeDef::Hop)
                {
                    Ok(TypeValue::Builtin(BuiltinTypeValue::Hop(value)))
                } else {
                    Err(VmError::InvalidValueType)
                }
            }
        }
    }

    fn exec_type_method(
        _method_token: usize,
        _args: &[crate::vm::StackValue],
        _res_type: crate::types::typedef::TypeDef,
    ) -> Result<TypeValue, crate::vm::VmError> {
        Err(VmError::InvalidMethodCall)
    }
}

typevaluefromimpls!(Hop);

//------------ OriginType type ----------------------------------------------

minimalscalartype!(Origin);

//------------ NextHop type -------------------------------------------------

minimalscalartype!(NextHop);

//------------ Multi Exit Discriminator type --------------------------------

minimalscalartype!(MultiExitDisc);

//------------ Unknown type -------------------------------------------------

#[derive(Debug, Copy, Clone, Eq, PartialEq)]
pub struct Unknown;

impl From<Unknown> for TypeValue {
    fn from(_value: Unknown) -> Self {
        TypeValue::Unknown
    }
}

impl RotoType for Unknown {
    fn get_props_for_method(
        _ty: TypeDef,
        method_name: &crate::ast::Identifier,
    ) -> Result<MethodProps, CompileError>
    where
        Self: std::marker::Sized,
    {
        match method_name.ident.as_str() {
            "is_unknown" => Ok(MethodProps::new(
                TypeDef::Bool,
                UnknownToken::IsUnknown.into(),
                vec![],
            )
            .consume_value()),
            _ => Err(format!(
                "Unknown method: '{}' for type Unknown",
                method_name.ident
            )
            .into()),
        }
    }

    fn into_type(
        self,
        _type_value: &TypeDef,
    ) -> Result<TypeValue, CompileError>
    where
        Self: std::marker::Sized,
    {
        todo!()
    }

    fn exec_value_method<'a>(
        &'a self,
        _method_token: usize,

        _args: &'a [StackValue],
        _res_type: TypeDef,
    ) -> Result<TypeValue, VmError> {
        todo!()
    }

    fn exec_consume_value_method(
        self,
        _method_token: usize,
        _args: Vec<TypeValue>,
        _res_type: TypeDef,
    ) -> Result<TypeValue, VmError> {
        todo!()
    }

    fn exec_type_method<'a>(
        _method_token: usize,
        _args: &[StackValue],
        _res_type: TypeDef,
    ) -> Result<TypeValue, VmError> {
        todo!()
    }
}

#[derive(Debug)]
pub(crate) enum UnknownToken {
    IsUnknown,
}

impl TryFrom<usize> for UnknownToken {
    type Error = VmError;

    fn try_from(val: usize) -> Result<Self, VmError> {
        match val {
            0 => Ok(UnknownToken::IsUnknown),
            _ => {
                debug!("Unknown token value: {}", val);
                Err(VmError::InvalidMethodCall)
            }
        }
    }
}

impl From<UnknownToken> for usize {
    fn from(val: UnknownToken) -> Self {
        match val {
            UnknownToken::IsUnknown => 0,
        }
    }
}

//------------ Local Preference type ----------------------------------------

scalartype!(LocalPref; u32; IntegerLiteral = i64);

//------------ AtomicAggregate type -----------------------------------------

minimalscalartype!(AtomicAggregate);

//------------ Aggregator type -----------------------------------------------

minimalscalartype!(AggregatorInfo);

<<<<<<< HEAD

//------------ NlriStatus type -----------------------------------------------
=======
//------------ RouteStatus type ---------------------------------------------
>>>>>>> 4a698338

// Status is piece of metadata that writes some (hopefully) relevant state of
// per-peer BGP session into every route. The goal is to be able to enable
// the logic in `rib-units` to decide whether routes should be send to its
// output and to be able output this information to API clients, without
// having to go back to the units that keep the per-peer session state.
#[derive(
    Debug,
    Eq,
    PartialEq,
    Copy,
    Clone,
    Default,
    Hash,
    Ord,
    PartialOrd,
    Serialize,
)]
pub enum NlriStatus {
    // Between start and EOR on a BGP peer-session
    InConvergence = 0,
    // After EOR for a BGP peer-session, either `Graceful Restart` or EOR
    UpToDate = 1,
    // After hold-timer expiry
    Stale = 2,
    // After the request for a Route Refresh to a peer and the reception of a
    // new route
    StartOfRouteRefresh = 3,
    // After the reception of a withdrawal
    Withdrawn = 4,
    // A routecore::bgp::ParseError happened on a part of the PDU!
    Unparsable = 5,
    // Status not relevant, e.g. a RIB that holds archived routes.
    #[default]
    Empty,
}

impl NlriStatus {
    pub fn get_field_by_index(&self, field_index: &[usize]) -> Result<TypeValue, VmError> {
        let tv: NlriStatus = FieldIndex::from(field_index).first()?.try_into()?;
        Ok(tv.into())
    }
}

impl std::fmt::Display for NlriStatus {
    fn fmt(&self, f: &mut std::fmt::Formatter<'_>) -> std::fmt::Result {
        match self {
            NlriStatus::InConvergence => write!(f, "in convergence"),
            NlriStatus::UpToDate => write!(f, "up to date"),
            NlriStatus::Stale => write!(f, "stale"),
            NlriStatus::StartOfRouteRefresh => {
                write!(f, "start of route refresh")
            }
            NlriStatus::Withdrawn => write!(f, "withdrawn"),
            NlriStatus::Unparsable => write!(f, "UNPARSABLE"),
            NlriStatus::Empty => write!(f, "empty"),
        }
    }
}

typevaluefromimpls!(NlriStatus);

impl TryFrom<TypeValue> for NlriStatus {
    type Error = VmError;

    fn try_from(value: TypeValue) -> Result<Self, VmError> {
        if let TypeValue::Builtin(BuiltinTypeValue::NlriStatus(value)) =
            value
        {
            Ok(value)
        } else {
            debug!("invalid something");
            Err(VmError::InvalidMethodCall)
        }
    }
}

impl TryFrom<usize> for NlriStatus {
    type Error = VmError;

    fn try_from(value: usize) -> Result<Self, Self::Error> {
        match value {
            0 => Ok(NlriStatus::InConvergence),
            1 => Ok(NlriStatus::UpToDate),
            2 => Ok(NlriStatus::UpToDate),
            3 => Ok(NlriStatus::StartOfRouteRefresh),
            4 => Ok(NlriStatus::Withdrawn),
            5 => Ok(NlriStatus::Unparsable),
            _ => Err(VmError::InvalidContext)
        }
    }
}<|MERGE_RESOLUTION|>--- conflicted
+++ resolved
@@ -5,12 +5,8 @@
 use paste::paste;
 use serde::Serialize;
 
-<<<<<<< HEAD
-use crate::ast::{IpAddressLiteral, PrefixLiteral};
-=======
 use crate::ast;
-use crate::attr_change_set::{ScalarValue, VectorValue};
->>>>>>> 4a698338
+// use crate::ast::{IpAddressLiteral, PrefixLiteral};
 use crate::compiler::compile::CompileError;
 use crate::traits::RotoType;
 use crate::types::collections::ElementTypeValue;
@@ -18,9 +14,9 @@
 use crate::types::typedef::MethodProps;
 use crate::vm::{FieldIndex, StackValue, VmError};
 use crate::{
-    _intotype, createtoken, first_into_vm_err, intotype, minimalscalartype,
-    noconversioninto, scalartype, setmethodonly, typevaluefromimpls,
-    wrappedfromimpls,
+    createtoken, first_into_vm_err, intotype, _intotype, minimalscalartype,
+    noconversioninto, setmethodonly, typevaluefromimpls,
+    wrappedfromimpls, scalartype,
 };
 use crate::types::typedef::TypeDef::ConstEnumVariant;
 
@@ -28,24 +24,12 @@
 use super::super::typevalue::TypeValue;
 use super::builtin_type_value::BuiltinTypeValue;
 
-<<<<<<< HEAD
 use inetnum::asn::Asn;
+use inetnum::addr::Prefix;
 use routecore::bgp::types::PathId;
 use routecore::bgp::path_attributes::AggregatorInfo;
 use routecore::bgp::communities::HumanReadableCommunity as Community;
-use inetnum::addr::Prefix;
 use routecore::bgp::types::{AfiSafi, AtomicAggregate, LocalPref, MultiExitDisc, NextHop, Origin};
-=======
-use routecore::addr::Prefix;
-use routecore::asn::{Asn, LongSegmentError};
-use routecore::bgp::aspath::OwnedHop;
-use routecore::bgp::communities::HumanReadableCommunity as Community;
-use routecore::bgp::message::nlri::PathId;
-use routecore::bgp::path_attributes::{AggregatorInfo, AtomicAggregate};
-use routecore::bgp::types::{
-    AfiSafi, LocalPref, MultiExitDisc, NextHop, OriginType,
-};
->>>>>>> 4a698338
 
 //------------ U16 Type -----------------------------------------------------
 
@@ -1010,11 +994,7 @@
 
 typevaluefromimpls!(Prefix);
 
-<<<<<<< HEAD
-impl TryFrom<&'_ PrefixLiteral> for inetnum::addr::Prefix {
-=======
-impl TryFrom<&'_ ast::Prefix> for routecore::addr::Prefix {
->>>>>>> 4a698338
+impl TryFrom<&'_ ast::Prefix> for inetnum::addr::Prefix {
     type Error = CompileError;
     fn try_from(value: &ast::Prefix) -> Result<Self, Self::Error> {
         let ast::Prefix { addr, len } = value;
@@ -1280,35 +1260,6 @@
     }
 }
 
-<<<<<<< HEAD
-//------------ ExtendedCommunity ---------------------------------------------
-
-// createtoken!(ExtendedCommunity; Set = 0);
-
-// impl RotoType for ExtendedCommunity {
-//     setmethodonly!(ExtendedCommunity);
-
-//     fn into_type(
-//         self,
-//         type_def: &TypeDef,
-//     ) -> Result<TypeValue, CompileError> {
-//         match type_def {
-//             TypeDef::ExtendedCommunity => {
-//                 Ok(TypeValue::Builtin(BuiltinTypeValue::ExtendedCommunity(self)))
-//             }
-//             TypeDef::Community => Ok(
-//                 TypeValue::Builtin(BuiltinTypeValue::Community(self))
-//             ),
-//             _ => Err(format!(
-//                 "Cannot convert type Boolean to type {:?}",
-//                 type_def
-//             )
-//             .into()),
-//         }
-//     }
-// }
-
-// typevaluefromimpls!(ExtendedCommunity);
 
 //------------ Nlri ----------------------------------------------------------
 
@@ -1474,8 +1425,6 @@
 //     }
 // }
 
-=======
->>>>>>> 4a698338
 //------------ MatchType ----------------------------------------------------
 
 #[derive(Debug, Eq, PartialEq)]
@@ -1768,10 +1717,9 @@
     }
 }
 
-<<<<<<< HEAD
 // impl VectorValue for routecore::bgp::aspath::HopPath {
 //     type ReadItem = routecore::bgp::aspath::OwnedHop;
-//     type WriteItem = routecore::asn::Asn;
+//     type WriteItem = inetnum::asn::Asn;
 
 //     fn prepend_vec(
 //         &mut self,
@@ -1799,10 +1747,11 @@
 //         Ok(())
 //     }
 
-//     // Naïve insert that will try to append to the segment that is already in
-//     // place at the specified position. Fancier, more conditional ways are
-//     // available to the roto user, but those methods are implemented directly
-//     // on builtin::AsPath.
+//     /// Naïve insert that will try to append to the segment that is already in
+//     /// place at the specified position.
+//     ///
+//     /// Fancier, more conditional ways are available to the roto user, but
+//     /// those methods are implemented directly on [`builtin::AsPath`].
 //     fn insert_vec(
 //         &mut self,
 //         pos: u8,
@@ -1836,76 +1785,6 @@
 //         self.into_iter().collect::<Vec<_>>()
 //     }
 // }
-=======
-impl VectorValue for routecore::bgp::aspath::HopPath {
-    type ReadItem = routecore::bgp::aspath::OwnedHop;
-    type WriteItem = routecore::asn::Asn;
-
-    fn prepend_vec(
-        &mut self,
-        vector: Vec<Self::WriteItem>,
-    ) -> Result<(), LongSegmentError> {
-        let mut as_path = vector
-            .iter()
-            .map(|a| routecore::bgp::aspath::OwnedHop::Asn(*a))
-            .collect::<Vec<_>>();
-        as_path.extend_from_slice(std::mem::take(self).iter().as_slice());
-
-        std::mem::swap(self, &mut as_path.into());
-
-        Ok(())
-    }
-
-    fn append_vec(
-        &mut self,
-        vector: Vec<Self::WriteItem>,
-    ) -> Result<(), LongSegmentError> {
-        for asn in vector {
-            self.append(OwnedHop::Asn(asn));
-        }
-
-        Ok(())
-    }
-
-    /// Naïve insert that will try to append to the segment that is already in
-    /// place at the specified position.
-    ///
-    /// Fancier, more conditional ways are available to the roto user, but
-    /// those methods are implemented directly on [`builtin::AsPath`].
-    fn insert_vec(
-        &mut self,
-        pos: u8,
-        vector: Vec<Self::WriteItem>,
-    ) -> Result<(), LongSegmentError> {
-        let mut as_path = std::mem::take(self);
-        let mut left_path = as_path[..pos as usize].to_vec();
-        left_path.extend_from_slice(
-            vector
-                .into_iter()
-                .map(|a| a.into())
-                .collect::<Vec<_>>()
-                .as_slice(),
-        );
-        left_path.extend_from_slice(&self[pos as usize..]);
-
-        std::mem::swap(self, &mut as_path);
-
-        Ok(())
-    }
-
-    fn vec_len(&self) -> Option<usize> {
-        Some(self.hop_count())
-    }
-
-    fn vec_is_empty(&self) -> bool {
-        self.hop_count() == 0
-    }
-
-    fn into_vec(self) -> Vec<Self::ReadItem> {
-        self.into_iter().collect::<Vec<_>>()
-    }
-}
->>>>>>> 4a698338
 
 impl From<routecore::bgp::aspath::HopPath> for BuiltinTypeValue {
     fn from(value: routecore::bgp::aspath::HopPath) -> Self {
@@ -2161,12 +2040,8 @@
 
 minimalscalartype!(AggregatorInfo);
 
-<<<<<<< HEAD
-
-//------------ NlriStatus type -----------------------------------------------
-=======
+
 //------------ RouteStatus type ---------------------------------------------
->>>>>>> 4a698338
 
 // Status is piece of metadata that writes some (hopefully) relevant state of
 // per-peer BGP session into every route. The goal is to be able to enable
