--- conflicted
+++ resolved
@@ -488,7 +488,6 @@
     )}
 }
 
-<<<<<<< HEAD
 #[macro_export]
 macro_rules! lazy_list_field {
     (
@@ -543,20 +542,12 @@
     )}
 }
 
-// this macro produces a LazyEnum on a LazyRecord, i.e. a method that will be
-// invoked to retrieve the value for that field. For LazyRecords that are
-// backed by a BytesRecord these methods are parsers and these can fail. If
-// they do so we are NOT erroring out, but instead we return a
-// TypeValue::Unknown. Other LazyFields in the LazyRecord may parse just fine,
-// so we want to be able to keep going here.
-=======
 /// this macro produces a LazyEnum on a LazyRecord, i.e. a method that will be
 /// invoked to retrieve the value for that field. For LazyRecords that are
 /// backed by a BytesRecord these methods are parsers and these can fail. If
 /// they do so we are NOT erroring out, but instead we return a
 /// TypeValue::Unknown. Other LazyFields in the LazyRecord may parse just fine,
 /// so we want to be able to keep going here.
->>>>>>> 4a698338
 #[macro_export]
 macro_rules! lazyenum {
     (
