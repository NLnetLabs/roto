use serde::Serialize;
use smallvec::SmallVec;

use crate::ast::{
    AnonymousRecordValueExpr, ListValueExpr, ShortString,
    TypedRecordValueExpr, ValueExpr,
};
use crate::compile::CompileError;
use crate::traits::{RotoType, TokenConvert};
use crate::vm::{StackValue, VmError};
use std::fmt::{Display, Formatter};
use std::sync::Arc;

use super::builtin::{BuiltinTypeValue, U32};
use super::typedef::{MethodProps, TypeDef};
use super::typevalue::TypeValue;

//============ Collections ==================================================

//------------ ElementType -------------------------------------

// This enum is used to differentiate between recursive collections and simple
// collections (that only contain primitive types). The latter do not need to
// be boxed, while the former do.

<<<<<<< HEAD
#[derive(Debug, PartialEq, Eq, Clone, Hash)]
=======
#[derive(Debug, PartialEq, Eq, Clone, Serialize)]
>>>>>>> 9305b1fc
pub enum ElementTypeValue {
    Primitive(TypeValue),
    Nested(Box<TypeValue>),
}

impl ElementTypeValue {
    fn into_record(self) -> Result<Record, VmError> {
        if let ElementTypeValue::Primitive(TypeValue::Record(rec)) = self {
            Ok(rec)
        } else {
            Err(VmError::InvalidConversion)
        }
    }

    fn as_record(&self) -> Result<&Record, VmError> {
        if let ElementTypeValue::Nested(rec) = self {
            if let TypeValue::Record(rec2) = &**rec {
                return Ok(rec2);
            }
        }

        Err(VmError::InvalidValueType)
    }

    fn as_mut_record(&mut self) -> Result<&mut Record, VmError> {
        if let ElementTypeValue::Nested(rec) = &mut *self {
            if let TypeValue::Record(rec2) = &mut **rec {
                return Ok(rec2);
            }
        }

        Err(VmError::InvalidValueType)
    }
}

impl From<TypeValue> for ElementTypeValue {
    fn from(t: TypeValue) -> Self {
        match t {
            TypeValue::Builtin(v) => ElementTypeValue::Primitive(v.into()),
            TypeValue::List(ty) => {
                ElementTypeValue::Nested(Box::new(TypeValue::List(ty)))
            }
            TypeValue::Record(kv_list) => {
                ElementTypeValue::Nested(Box::new(TypeValue::Record(kv_list)))
            }
            ty => panic!("1. Unknown type {}", ty),
        }
    }
}

impl From<ElementTypeValue> for TypeValue {
    fn from(t: ElementTypeValue) -> Self {
        match t {
            ElementTypeValue::Primitive(v) => v,
            ElementTypeValue::Nested(ty) => match *ty {
                TypeValue::List(ty) => TypeValue::List(ty),
                TypeValue::Record(kv_list) => TypeValue::Record(kv_list),
                ty => panic!("2. Unknown type {}", ty),
            },
        }
    }
}

impl<'a> From<&'a ElementTypeValue> for &'a TypeValue {
    fn from(t: &'a ElementTypeValue) -> Self {
        match t {
            ElementTypeValue::Primitive(v) => v,
            ElementTypeValue::Nested(ty) => match ty.as_ref() {
                TypeValue::List(_li) => ty,
                TypeValue::Record(_kv_list) => ty,
                ty => panic!("3. Unknown type {}", ty),
            },
        }
    }
}

impl PartialEq<TypeValue> for ElementTypeValue {
    fn eq(&self, other: &TypeValue) -> bool {
        match self {
            ElementTypeValue::Primitive(v) => v == other,
            _ => false,
        }
    }
}

impl PartialEq<StackValue<'_>> for &'_ ElementTypeValue {
    fn eq(&self, other: &StackValue) -> bool {
        match other {
            StackValue::Ref(v) => match self {
                ElementTypeValue::Primitive(ov) => *v == ov,
                _ => false,
            },
            StackValue::Arc(v) => match self {
                ElementTypeValue::Primitive(ov) => **v == *ov,
                _ => false,
            },
            StackValue::Owned(v) => match self {
                ElementTypeValue::Primitive(ov) => v == ov,
                _ => false,
            },
        }
    }
}

impl Default for ElementTypeValue {
    fn default() -> Self {
        Self::Primitive(TypeValue::Unknown)
    }
}

// Conversion for Records. Records hold `ElementTypeValue`s, the literals
// provided by the user in a a Roto script need to be converted.
impl From<ValueExpr> for ElementTypeValue {
    fn from(value: ValueExpr) -> Self {
        match value {
            ValueExpr::StringLiteral(s_lit) => {
                ElementTypeValue::Primitive(s_lit.into())
            }
            ValueExpr::IntegerLiteral(i_lit) => {
                ElementTypeValue::Primitive(i_lit.into())
            }
            ValueExpr::PrefixLengthLiteral(pl_lit) => {
                ElementTypeValue::Primitive(pl_lit.into())
            }
            ValueExpr::AsnLiteral(asn_lit) => {
                ElementTypeValue::Primitive(asn_lit.into())
            }
            ValueExpr::HexLiteral(hex_lit) => {
                ElementTypeValue::Primitive(hex_lit.into())
            }
            ValueExpr::BooleanLit(bool_lit) => {
                ElementTypeValue::Primitive(bool_lit.into())
            }
            ValueExpr::PrefixMatchExpr(_) => todo!(),
            ValueExpr::ComputeExpr(_) => todo!(),
            ValueExpr::BuiltinMethodCallExpr(_) => todo!(),
            ValueExpr::AnonymousRecordExpr(rec) => {
                ElementTypeValue::Nested(Box::new(rec.into()))
            }
            ValueExpr::TypedRecordExpr(rec) => {
                ElementTypeValue::Nested(Box::new(rec.into()))
            }
            ValueExpr::ListExpr(list) => {
                ElementTypeValue::Nested(Box::new(list.into()))
            }
        }
    }
}

//------------ List type ----------------------------------------------------

<<<<<<< HEAD
#[derive(Debug, PartialEq, Eq, Clone, Hash)]
=======
#[derive(Debug, PartialEq, Eq, Clone, Serialize)]
>>>>>>> 9305b1fc
pub struct List(pub(crate) Vec<ElementTypeValue>);

impl List {
    pub fn new(elem_type: Vec<ElementTypeValue>) -> Self {
        List(elem_type)
    }

    pub fn len(&self) -> usize {
        self.0.len()
    }

    pub fn is_empty(&self) -> bool {
        self.0.is_empty()
    }

    pub(crate) fn iter(&self) -> std::slice::Iter<ElementTypeValue> {
        self.0.iter()
    }

    pub fn exec_method(
        &self,
        _method_token: usize,
        _args: Vec<&TypeValue>,
        _res_type: TypeDef,
    ) -> Result<Box<dyn FnOnce(TypeValue) -> TypeValue + '_>, CompileError>
    {
        todo!()
    }

    pub fn get_field_by_index(
        &self,
        field_index: SmallVec<[usize; 8]>,
    ) -> Option<&ElementTypeValue> {
        let mut elm = self.0.get(field_index[0]);

        for index in &field_index[1..] {
            elm = elm
                .or(None)?
                .as_record()
                .unwrap()
                .0
                .get(*index)
                .map(|f| &f.1)
        }

        elm
    }

    pub fn get_field_by_index_owned(
        &mut self,
        field_index: SmallVec<[usize; 8]>,
    ) -> Option<ElementTypeValue> {
        let mut elm = self.0.get_mut(field_index[0]).map(std::mem::take);

        for index in &field_index[1..] {
            elm = elm
                .or(None)?
                .into_record()
                .unwrap()
                .0
                .get_mut(*index)
                .map(|f| std::mem::take(&mut f.1));
        }
        elm
    }

    pub fn set_field_for_index(
        &mut self,
        field_index: SmallVec<[usize; 8]>,
        value: TypeValue,
    ) -> Result<(), VmError> {
        let mut elm = self.0.get_mut(field_index[0]);

        for index in &field_index[1..] {
            elm = elm
                .ok_or(VmError::MemOutOfBounds)?
                .as_mut_record()?
                .0
                .get_mut(*index)
                .map(|f| &mut f.1)
        }

        let e_tv = elm.ok_or(VmError::MemOutOfBounds)?;
        let new_field = &mut ElementTypeValue::from(value);
        std::mem::swap(e_tv, new_field);
        Ok(())
    }

    pub fn prepend_value(&mut self, value: TypeValue) -> Result<(), VmError> {
        let exist_v = std::mem::take(&mut self.0);
        let mut new_v = Vec::with_capacity(exist_v.len() + 1);
        new_v.push(ElementTypeValue::from(value));
        new_v.extend(exist_v);
        self.0 = new_v;

        Ok(())
    }

    pub fn append_value(&mut self, value: TypeValue) -> Result<(), VmError> {
        self.0.push(ElementTypeValue::from(value));
        Ok(())
    }

    pub fn insert_value(
        &mut self,
        index: usize,
        value: TypeValue,
    ) -> Result<(), VmError> {
        let mut new_v = Vec::with_capacity(self.0.len() + 1);

        new_v.extend_from_slice(&self.0[..index]);
        new_v.push(ElementTypeValue::from(value));
        new_v.extend_from_slice(&self.0[index..]);
        self.0 = new_v;

        Ok(())
    }

    pub fn prepend_vec(
        &mut self,
        value: Vec<TypeValue>,
    ) -> Result<(), VmError> {
        let exist_v = std::mem::take(&mut self.0);
        let mut new_v = Vec::with_capacity(exist_v.len() + value.len());
        new_v.extend(
            value
                .into_iter()
                .map(ElementTypeValue::from)
                .collect::<Vec<_>>(),
        );
        new_v.extend(exist_v);
        self.0 = new_v;

        Ok(())
    }

    pub fn append_vec(
        &mut self,
        value: Vec<TypeValue>,
    ) -> Result<(), VmError> {
        self.0.extend(
            value
                .into_iter()
                .map(ElementTypeValue::from)
                .collect::<Vec<_>>(),
        );

        Ok(())
    }

    pub fn insert_vec(
        &mut self,
        index: usize,
        value: Vec<TypeValue>,
    ) -> Result<(), VmError> {
        let mut new_v = Vec::with_capacity(self.0.len() + value.len());

        new_v.extend_from_slice(&self.0[..index]);
        new_v.extend(
            value
                .into_iter()
                .map(ElementTypeValue::from)
                .collect::<Vec<_>>(),
        );
        new_v.extend_from_slice(&self.0[index..]);
        self.0 = new_v;

        Ok(())
    }
}

impl<'a> From<&'a TypeDef> for List {
    fn from(_t: &'a TypeDef) -> Self {
        List::new(vec![ElementTypeValue::Primitive(TypeValue::Unknown)])
    }
}

impl std::fmt::Display for List {
    fn fmt(&self, f: &mut std::fmt::Formatter) -> std::fmt::Result {
        write!(f, "[")?;
        for (i, elem) in self.0.iter().enumerate() {
            if i > 0 {
                write!(f, ", ")?;
            }
            match elem {
                ElementTypeValue::Primitive(v) => write!(f, "{}", v)?,
                ElementTypeValue::Nested(v) => write!(f, "{}", v)?,
            }
        }
        write!(f, "]")
    }
}

impl RotoType for List {
    fn get_props_for_method(
        ty: TypeDef,
        method_name: &crate::ast::Identifier,
    ) -> Result<MethodProps, CompileError>
    where
        Self: std::marker::Sized,
    {
        if let TypeDef::List(ref list_ty_def) = ty {
            match method_name.ident.as_str() {
                "get" => Ok(MethodProps::new(
                    ty.clone(),
                    ListToken::Get.into(),
                    vec![TypeDef::U32],
                )),
                "remove" => Ok(MethodProps::new(
                    ty.clone(),
                    ListToken::Remove.into(),
                    vec![TypeDef::U32],
                )
                .consume_value()),
                "push" => Ok(MethodProps::new(
                    TypeDef::U32,
                    ListToken::Push.into(),
                    vec![*list_ty_def.clone()],
                )
                .consume_value()),
                "contains" => Ok(MethodProps::new(
                    TypeDef::Boolean,
                    ListToken::Contains.into(),
                    vec![],
                )),
                _ => Err(format!(
                    "Unknown method '{}' for list",
                    method_name.ident
                )
                .into()),
            }
        } else {
            Err(CompileError::new("Invalid list item type.".into()))
        }
    }

    fn into_type(
        self,
        _type_def: &TypeDef,
    ) -> Result<TypeValue, CompileError> {
        Err("List type cannot be converted into another type".into())
    }

    fn exec_value_method<'a>(
        &'a self,
        method: usize,
        args: &'a [StackValue],
        _res_type: TypeDef,
    ) -> Result<std::boxed::Box<(dyn FnOnce() -> TypeValue + '_)>, VmError>
    {
        match method.into() {
            ListToken::Len => Ok(Box::new(move || {
                TypeValue::Builtin(BuiltinTypeValue::U32(U32(
                    self.0.len() as u32
                )))
            })),
            ListToken::Contains => {
                Ok(Box::new(move || self.iter().any(|e| e == args[0]).into()))
            }
            _ => {
                Err(VmError::InvalidMethodCall)
            }
        }
    }

    fn exec_consume_value_method(
        mut self,
        method: usize,
        mut args: Vec<TypeValue>,
        _res_type: TypeDef,
    ) -> Result<Box<dyn FnOnce() -> TypeValue>, VmError> {
        match method.into() {
            ListToken::Get => Ok(Box::new(move || {
                match self.0.into_iter().find(|e| *e == args[0]) {
                    Some(e) => e.into(),
                    None => TypeValue::Unknown,
                }
            })),
            ListToken::Push => Ok(Box::new(move || {
                self.0.push((args.remove(0)).into());
                TypeValue::List(self)
            })),
            ListToken::Pop => todo!(),
            ListToken::Remove => todo!(),
            ListToken::Insert => todo!(),
            ListToken::Clear => todo!(),
            _m => {
                Err(VmError::InvalidMethodCall)
            }
        }
    }

    fn exec_type_method<'a>(
        _method_token: usize,
        _args: &[StackValue],
        _res_type: TypeDef,
    ) -> Result<Box<dyn FnOnce() -> TypeValue + 'a>, VmError> {
        todo!()
    }
}

impl From<ListValueExpr> for List {
    fn from(value: ListValueExpr) -> Self {
        List(
            value
                .values
                .iter()
                .map(|v| v.clone().into())
                .collect::<Vec<_>>(),
        )
    }
}

impl From<List> for TypeValue {
    fn from(value: List) -> Self {
        TypeValue::List(value)
    }
}

#[derive(Debug)]
#[repr(u8)]
pub enum ListToken {
    Len,
    Contains,
    Get,
    Push,
    Pop,
    Remove,
    Insert,
    Clear,
}

impl TokenConvert for ListToken {}

impl From<usize> for ListToken {
    fn from(i: usize) -> Self {
        match i {
            0 => ListToken::Len,
            1 => ListToken::Contains,
            2 => ListToken::Get,
            3 => ListToken::Push,
            4 => ListToken::Pop,
            5 => ListToken::Remove,
            6 => ListToken::Insert,
            7 => ListToken::Clear,
            _ => panic!("Unknown ListToken"),
        }
    }
}

impl From<ListToken> for usize {
    fn from(t: ListToken) -> Self {
        t as usize
    }
}

//---------------- Record type ----------------------------------------------

<<<<<<< HEAD
#[derive(Debug, PartialEq, Eq, Default, Clone, Hash)]
=======
#[derive(Debug, PartialEq, Eq, Default, Clone, Serialize)]
>>>>>>> 9305b1fc
pub struct Record(pub(crate) Vec<(ShortString, ElementTypeValue)>);

impl<'a> Record {
    pub(crate) fn new(
        elems: Vec<(ShortString, ElementTypeValue)>,
    ) -> Result<Self, CompileError> {
        Ok(Self(elems))
    }

    pub fn create_instance(
        ty: &TypeDef,
        kvs: Vec<(&str, TypeValue)>,
    ) -> Result<Record, CompileError> {
        if kvs.is_empty() {
            return Err(CompileError::new(
                "Can't create empty instance.".into(),
            ));
        }

        let shortstring_vec = kvs
            .iter()
            .map(|(name, ty)| (ShortString::from(*name), ty))
            .collect::<Vec<_>>();
        if let TypeDef::Record(_rec) = ty {
            if ty._check_record_fields(shortstring_vec.as_slice()) {
                TypeValue::create_record(kvs)
            } else {
                Err(CompileError::new(
                    format!("Record fields do not match record type, expected instance of type {}, but got {:?}", ty, shortstring_vec)
                ))
            }
        } else {
            Err(CompileError::new("Not a record type".into()))
        }
    }

    pub fn get_value_for_field(
        &self,
        field: &'a str,
    ) -> Option<&ElementTypeValue> {
        self.0.iter().find(|(f, _)| f == &field).map(|(_, v)| v)
    }

    pub fn get_field_by_index(
        &'a self,
        field_index: SmallVec<[usize; 8]>,
    ) -> Option<&'a ElementTypeValue> {
        let mut elm = self.0.get(field_index[0]).map(|f| &f.1);

        for index in &field_index[1..] {
            elm = elm?.as_record().unwrap().0.get(*index).map(|f| &f.1)
        }
        elm
    }

    pub fn get_field_by_index_owned(
        &mut self,
        field_index: SmallVec<[usize; 8]>,
    ) -> ElementTypeValue {
        let mut elm = self
            .0
            .get_mut(field_index[0])
            .map(|f| std::mem::take(&mut f.1));

        for index in &field_index[1..] {
            elm = elm
                .or(None)
                .unwrap()
                .into_record()
                .unwrap()
                .0
                .get_mut(*index)
                .map(|f| std::mem::take(&mut f.1))
        }

        elm.unwrap()
    }

    pub fn set_value_on_field_index(
        &mut self,
        field_index: SmallVec<[usize; 8]>,
        value: TypeValue,
    ) -> Result<(), VmError> {
        let mut elm = self.0.get_mut(field_index[0]);

        for index in &field_index[1..] {
            elm = elm
                .ok_or(VmError::MemOutOfBounds)?
                .1
                .as_mut_record()
                .unwrap()
                .0
                .get_mut(*index)
        }

        let e_tv = elm.ok_or(VmError::MemOutOfBounds)?;
        let new_field = &mut (e_tv.0.clone(), ElementTypeValue::from(value));
        std::mem::swap(e_tv, new_field);

        Ok(())
    }
}

impl Display for Record {
    fn fmt(&self, f: &mut Formatter<'_>) -> std::fmt::Result {
        write!(f, "{{")?;
        for (i, (field, elem)) in self.0.iter().enumerate() {
            if i > 0 {
                write!(f, ", ")?;
            }
            write!(f, "\n\t{}: ", field)?;
            match elem {
                ElementTypeValue::Primitive(v) => write!(f, "{}", v)?,
                ElementTypeValue::Nested(v) => write!(f, "{}", v)?,
            }
        }
        write!(f, "\n   }}")
    }
}

impl RotoType for Record {
    fn get_props_for_method(
        ty: TypeDef,
        method_name: &crate::ast::Identifier,
    ) -> Result<MethodProps, CompileError>
    where
        Self: std::marker::Sized,
    {
        match method_name.ident.as_str() {
            "get" => Ok(MethodProps::new(
                ty,
                RecordToken::Get.into(),
                vec![TypeDef::U32],
            )),
            "get_all" => {
                Ok(MethodProps::new(ty, RecordToken::GetAll.into(), vec![]))
            }
            "contains" => Ok(MethodProps::new(
                TypeDef::Boolean,
                RecordToken::Contains.into(),
                vec![ty],
            )),
            _ => Err(format!(
                "Unknown method '{}' for Record type with fields {:?}",
                method_name.ident, ty
            )
            .into()),
        }
    }

    fn into_type(
        self,
        into_type: &TypeDef,
    ) -> Result<TypeValue, CompileError> {
        // Converting from a Record into a Record is not as straight-forward
        // as it is for primitive types, since we have to check whether the
        // fields in both completely match.
        match into_type {
            TypeDef::Record(_) => {
                if into_type == &TypeValue::Record(self.clone()) {
                    Ok(TypeValue::Record(self))
                } else {
                    match into_type {
                        TypeDef::OutputStream(rec) => Ok(TypeValue::OutputStreamMessage(
                            Arc::new(super::outputs::OutputStreamMessage {
                                name: "".into(),
                                topic: "".into(),
                                record_type: (**rec).clone(),
                                record: self.into(),
                            }),
                        )),
                        _ => Err("Record type cannot be converted into another type"
                        .to_string()
                        .into())
                    }
                }
            }
            _ => Err("Record type cannot be converted into another type"
                .to_string()
                .into()),
        }
    }

    fn exec_value_method(
        &self,
        _method: usize,
        _args: &[StackValue],
        _res_type: TypeDef,
    ) -> Result<Box<dyn FnOnce() -> TypeValue + '_>, VmError> {
        todo!()
    }

    fn exec_consume_value_method(
        self,
        _method: usize,
        _args: Vec<TypeValue>,
        _res_type: TypeDef,
    ) -> Result<Box<dyn FnOnce() -> TypeValue>, VmError> {
        todo!()
    }

    fn exec_type_method<'a>(
        _method_token: usize,
        _args: &[StackValue],
        _res_type: TypeDef,
    ) -> Result<Box<dyn FnOnce() -> TypeValue + 'a>, VmError> {
        todo!()
    }
}

// Value Expressions that containt a Record parsed as a pair of
// (field_name, value) pairs. This turns it into an actual Record.
impl From<AnonymousRecordValueExpr> for Record {
    fn from(value: AnonymousRecordValueExpr) -> Self {
        Record(
            value
                .key_values
                .iter()
                .map(|(s, t)| (s.ident.clone(), t.clone().into()))
                .collect::<Vec<_>>(),
        )
    }
}

impl From<TypedRecordValueExpr> for Record {
    fn from(value: TypedRecordValueExpr) -> Self {
        Record(
            value
                .key_values
                .iter()
                .map(|(s, t)| (s.ident.clone(), t.clone().into()))
                .collect::<Vec<_>>(),
        )
    }
}

impl From<Record> for TypeValue {
    fn from(value: Record) -> Self {
        TypeValue::Record(value)
    }
}

#[derive(Debug)]
#[repr(u8)]
pub enum RecordToken {
    Get = 0,
    GetAll = 1,
    Contains = 2,
    Set = 3,
}

impl TokenConvert for RecordToken {}

impl From<usize> for RecordToken {
    fn from(i: usize) -> Self {
        match i {
            0 => RecordToken::Get,
            1 => RecordToken::GetAll,
            2 => RecordToken::Contains,
            _ => panic!("Unknown RecordToken"),
        }
    }
}

impl From<RecordToken> for usize {
    fn from(t: RecordToken) -> Self {
        t as usize
    }
}<|MERGE_RESOLUTION|>--- conflicted
+++ resolved
@@ -23,11 +23,7 @@
 // collections (that only contain primitive types). The latter do not need to
 // be boxed, while the former do.
 
-<<<<<<< HEAD
-#[derive(Debug, PartialEq, Eq, Clone, Hash)]
-=======
-#[derive(Debug, PartialEq, Eq, Clone, Serialize)]
->>>>>>> 9305b1fc
+#[derive(Debug, PartialEq, Eq, Clone, Hash, Serialize)]
 pub enum ElementTypeValue {
     Primitive(TypeValue),
     Nested(Box<TypeValue>),
@@ -179,11 +175,7 @@
 
 //------------ List type ----------------------------------------------------
 
-<<<<<<< HEAD
-#[derive(Debug, PartialEq, Eq, Clone, Hash)]
-=======
-#[derive(Debug, PartialEq, Eq, Clone, Serialize)]
->>>>>>> 9305b1fc
+#[derive(Debug, PartialEq, Eq, Clone, Hash, Serialize)]
 pub struct List(pub(crate) Vec<ElementTypeValue>);
 
 impl List {
@@ -542,11 +534,7 @@
 
 //---------------- Record type ----------------------------------------------
 
-<<<<<<< HEAD
-#[derive(Debug, PartialEq, Eq, Default, Clone, Hash)]
-=======
-#[derive(Debug, PartialEq, Eq, Default, Clone, Serialize)]
->>>>>>> 9305b1fc
+#[derive(Debug, PartialEq, Eq, Default, Clone, Hash, Serialize)]
 pub struct Record(pub(crate) Vec<(ShortString, ElementTypeValue)>);
 
 impl<'a> Record {
