//! Roughly the collection types fall into two categories: Materialized
//! collections and their element types, and lazy evaluated collection types
//! and their element types.
//!
//! The materialized collection types are Record and List. The element type for
//! both is called ElementTypeValue. The latter has the ability to store nested
//! TypeValues, so the roto user can create/modify things like Lists of lists,
//! or Record with List-typed fields. The collection types themselves are
//! straight-forward vectors of ElementTypeValues (with a ShortString added for
//! the Record type). The List type is ordered (order of insert), the Record
//! type MUST be ordered alphabetically by key. The Roto user should not have
//! to worry about this, though.
//!
//! The lazy types are BytesRecord and LazyRecord. BytesRecord is the type that
//! wraps the more complex routecore types, mainly the different BMP message
//! types. They are a wrapper around this message. A LazyRecord is a special
//! type that provides the translation between the method calls on a routecore
//! type and the corresponding fields that are offered to the roto user. So,
//! from the perspective of the roto user a LazyRecord is just a regular
//! Record, with (field_name, value) pairs. The LazyRecord type instances
//! *cannot* be stored in a TypeValue enum, they are strictly to be used as
//! intermediary types inside a Rotonda instance. If they need to be stored
//! (e.g. in a RIB), they need to be materialized first. Materializing them
//! only makes sense when the Roto user has modified them, otherwise it's
//! advisable to store the related BytesRecord, which *do* have
//! BuiltinTypeValue variants to store them in, e.g. BuiltinTypeValue::
//! BmpMessage. Each BytesRecord type has a variant in the `LazyRecordTypeDef`
//! enum, so this acts as a registry for them (see LazyRecord_types).
//!
//! There's also an `EnumBytesRecord` trait that should be implemented for
//! BytesRecord types that contain an enum, e.g. `BytesRecord<BmpMessage>`. This
//! allows the roto user to create a match pattern on them.
//!
//! Note that the roto user should not be have to worry about or ever be
//! confronted with the lazy evaluated types.

use log::{trace, error, debug};
use serde::ser::SerializeMap;
use serde::{Serialize, Serializer};

use crate::ast::{
    AnonymousRecordValueExpr, Identifier, ListValueExpr, ShortString,
    TypedRecordValueExpr, ValueExpr,
};
use crate::compiler::compile::CompileError;
use crate::traits::{RotoType, Token};
use crate::vm::{StackValue, VmError, FieldIndex};
use std::fmt::{Display, Formatter};
use std::marker::PhantomData;

use super::builtin::{BuiltinTypeValue, IntegerLiteral};
use super::lazyrecord_types::LazyRecordTypeDef;
use super::typedef::{LazyNamedTypeDef, MethodProps, TypeDef};
use super::typevalue::TypeValue;

//------------ ElementType --------------------------------------------------

/// This enum is used to differentiate between recursive collections and
/// simple collections (that only contain primitive types). The latter do not
/// need to be boxed, while the former do.
#[derive(Debug, PartialEq, Eq, Clone, Hash, Serialize)]
#[serde(untagged)]
pub enum ElementTypeValue {
    Primitive(TypeValue),
    Nested(Box<TypeValue>),
}

impl ElementTypeValue {
    fn into_record(self) -> Result<Record, VmError> {
        if let ElementTypeValue::Primitive(TypeValue::Record(rec)) = self {
            Ok(rec)
        } else {
            Err(VmError::InvalidConversion)
        }
    }

    fn as_record(&self) -> Result<&Record, VmError> {
        if let ElementTypeValue::Nested(rec) = self {
            if let TypeValue::Record(rec2) = &**rec {
                return Ok(rec2);
            }
        }

        Err(VmError::InvalidValueType)
    }

    fn as_mut_record(&mut self) -> Result<&mut Record, VmError> {
        if let ElementTypeValue::Nested(rec) = &mut *self {
            if let TypeValue::Record(rec2) = &mut **rec {
                return Ok(rec2);
            }
        }

        Err(VmError::InvalidValueType)
    }

    pub fn into_type(
        self,
        ty: &TypeDef,
    ) -> Result<TypeValue, CompileError> {
        match self {
            ElementTypeValue::Primitive(tv) => tv.into_type(ty),
            ElementTypeValue::Nested(elm) => elm.into_type(ty),
        }
    }
}

impl TryFrom<TypeValue> for ElementTypeValue {
    type Error = VmError;

    fn try_from(t: TypeValue) -> Result<Self, VmError> {
        match t {
            TypeValue::Builtin(v) => Ok(ElementTypeValue::Primitive(v.into())),
            TypeValue::List(ty) => {
                Ok(ElementTypeValue::Nested(Box::new(TypeValue::List(ty))))
            }
            TypeValue::Record(kv_list) => {
                Ok(ElementTypeValue::Nested(Box::new(TypeValue::Record(kv_list))))
            }
            TypeValue::Unknown => {
                Ok(ElementTypeValue::Primitive(TypeValue::Unknown))
            }
            ty => {
                error!("Cannot find ElementTypeValue for TypeValue: {}", ty);
                Err(VmError::InvalidValueType)
            }
        }
    }
}

impl TryFrom<ElementTypeValue> for TypeValue {
    type Error = VmError;

    fn try_from(t: ElementTypeValue) -> Result<Self, VmError> {
        match t {
            ElementTypeValue::Primitive(v) => Ok(v),
            ElementTypeValue::Nested(ty) => match *ty {
                TypeValue::List(ty) => Ok(TypeValue::List(ty)),
                TypeValue::Record(kv_list) => Ok(TypeValue::Record(kv_list)),
                ty => {
                    error!("Cannot find TypeValue for ElemenTypeValue: {}", ty);
                    Err(VmError::InvalidValueType)
                }
            },
        }
    }
}

impl<'a> TryFrom<&'a ElementTypeValue> for &'a TypeValue {
    type Error = VmError;

    fn try_from(t: &'a ElementTypeValue) -> Result<Self, VmError> {
        match t {
            ElementTypeValue::Primitive(v) => Ok(v),
            ElementTypeValue::Nested(ty) => match ty.as_ref() {
                TypeValue::List(_li) => Ok(ty),
                TypeValue::Record(_kv_list) => Ok(ty),
                ty => {
                    error!("Cannot find &TypeValue for &ElemenTypeValue: {}", ty);
                    Err(VmError::InvalidValueType)
                }
            },
        }
    }
}

impl PartialEq<TypeValue> for ElementTypeValue {
    fn eq(&self, other: &TypeValue) -> bool {
        match self {
            ElementTypeValue::Primitive(v) => v == other,
            _ => false,
        }
    }
}

impl PartialEq<StackValue<'_>> for &'_ ElementTypeValue {
    fn eq(&self, other: &StackValue) -> bool {
        match other {
            StackValue::Ref(v) => match self {
                ElementTypeValue::Primitive(ov) => *v == ov,
                _ => false,
            },
            StackValue::Arc(v) => match self {
                ElementTypeValue::Primitive(ov) => **v == *ov,
                _ => false,
            },
            StackValue::Owned(v) => match self {
                ElementTypeValue::Primitive(ov) => v == ov,
                _ => false,
            },
        }
    }
}

impl Default for ElementTypeValue {
    fn default() -> Self {
        Self::Primitive(TypeValue::Unknown)
    }
}

/// Conversion for Records. Records hold `ElementTypeValue`s, the literals
/// provided by the user in a a Roto script need to be converted. This returns
/// a Result because the conversion may fail in the eval() phase, where we have
/// syntactically correct structures, but they overflow or have unknown values.
impl TryFrom<ValueExpr> for ElementTypeValue {
    type Error = CompileError;

    fn try_from(value: ValueExpr) -> Result<Self, Self::Error> {
        match value {
            ValueExpr::LiteralAccessExpr(ref lit) => 
                Ok(ElementTypeValue::Primitive(TypeValue::try_from(&lit.literal.inner)?)),
            ValueExpr::PrefixMatchExpr(_) => todo!(),
            ValueExpr::ComputeExpr(_) => todo!(),
            ValueExpr::RootMethodCallExpr(_) => todo!(),
            ValueExpr::AnonymousRecordExpr(rec) => {
                Ok(ElementTypeValue::Nested(Box::new(rec.try_into()?)))
            }
            ValueExpr::TypedRecordExpr(rec) => {
                Ok(ElementTypeValue::Nested(Box::new(rec.inner.try_into()?)))
            }
            ValueExpr::ListExpr(list) => {
                Ok(ElementTypeValue::Nested(Box::new(list.try_into()?)))
            }
        }
    }
}

impl std::fmt::Display for ElementTypeValue {
    fn fmt(&self, f: &mut Formatter<'_>) -> std::fmt::Result {
        match self {
            ElementTypeValue::Nested(n) => write!(f, "{}", n),
            ElementTypeValue::Primitive(p) => write!(f, "{}", p),
        }
    }
}

/// These conversions are used when creating `OutputStreamMessages` as a poor
/// men's serializer (for `name` and `topic` fields). Probably want to make
/// a more structural solution.
impl From<&ElementTypeValue> for String {
    fn from(value: &ElementTypeValue) -> String {
        match value {
            ElementTypeValue::Nested(n) => format!("{}", n),
            ElementTypeValue::Primitive(p) => format!("{}", p),
        }
    }
}

impl From<&ElementTypeValue> for ShortString {
    fn from(value: &ElementTypeValue) -> ShortString {
        match value {
            ElementTypeValue::Nested(n) => {
                ShortString::from(format!("{}", n).as_str())
            }
            ElementTypeValue::Primitive(p) => {
                ShortString::from(format!("{}", p).as_str())
            }
        }
    }
}

//------------ List type ----------------------------------------------------

/// A recursive, materialized list that can contain any [`TypeValue`] variant,
/// including Records and Lists.
#[derive(Debug, Eq, Clone, Hash, PartialEq, Serialize)]
pub struct List(pub(crate) Vec<ElementTypeValue>);

impl List {
    pub fn new(elem_type: Vec<ElementTypeValue>) -> Self {
        List(elem_type)
    }

    pub fn len(&self) -> usize {
        self.0.len()
    }

    pub fn is_empty(&self) -> bool {
        self.0.is_empty()
    }

    pub(crate) fn iter(&self) -> std::slice::Iter<ElementTypeValue> {
        self.0.iter()
    }

    pub fn exec_method(
        &self,
        _method_token: usize,
        _args: Vec<&TypeValue>,
        _res_type: TypeDef,
    ) -> Result<Box<dyn FnOnce(TypeValue) -> TypeValue + '_>, CompileError>
    {
        todo!()
    }

<<<<<<< HEAD
    #[allow(dead_code)]
    fn exec_value_ref_method<'a>(
        &'a self,
        method: usize,
        args: &'a [StackValue],
        _res_type: TypeDef,
    ) -> Result<&'a TypeValue, VmError> {
        match method.try_into()? {
            ListToken::First => {
                match self.0.first() {
                    Some(ElementTypeValue::Nested(n)) => Ok(n.as_ref()),
                    Some(ElementTypeValue::Primitive(p)) => Ok(p),
                    None => Ok(&TypeValue::Unknown)
                }
            }
            ListToken::Get => {
                if let TypeValue::Builtin(BuiltinTypeValue::IntegerLiteral(IntegerLiteral(index))) = args[0].as_ref() {
                    match self.0.get(*index as usize) {
                        Some(ElementTypeValue::Nested(n)) => Ok(n.as_ref()),
                        Some(ElementTypeValue::Primitive(p)) => Ok(p),
                        None => Ok(&TypeValue::Unknown)
                    }
                } else {
                    Err(VmError::InvalidMethodCall)
                }
            }
            _ => Err(VmError::InvalidMethodCall),
        }
    }

    // Get a reference to a field on a List, indicated by the first index in
    // the field index, and then descent into that field, based on the
    // following indexes in the field_index. Returns None if the field index
    // is empty.
=======
    /// Get a reference to a field on a List, indicated by the first index in
    /// the field index, and then descent into that field, based on the
    /// following indexes in the `field_index`. Returns `None` if the field index
    /// is empty.
>>>>>>> 4a698338
    pub fn get_field_by_index(
        &self,
        field_index: FieldIndex,
    ) -> Option<&ElementTypeValue> {
        let mut elm = if let Ok(fi) = field_index.first() {
            self.0.get(fi)
        } else {
            debug!("Cannot find field index {:?} in {:?}", field_index, self);
            return None;
        };

        for index in field_index.skip_first() {
            elm = elm
                .or(None)?
                .as_record()
                .ok()?
                .0
                .get(*index)
                .map(|f| &f.1)
        }

        elm
    }

    /// Get the owned value of a field on a List, indicated by the first index
    /// in the field index, and then descent into that field, based on the
    /// following indexes in the field_index. Returns `None` if the field index
    /// is empty.
    pub fn get_field_by_index_owned(
        &mut self,
        field_index: FieldIndex,
    ) -> Option<ElementTypeValue> {
        let mut elm = if let Ok(fi) = field_index.first() {
            self.0.get_mut(fi).map(std::mem::take)
        } else {
            debug!("Cannot find field index {:?} in {:?}", field_index, self);
            return None;
        };

        for index in field_index.skip_first() {
            elm = elm
                .or(None)?
                .into_record()
                .ok()?
                .0
                .get_mut(*index)
                .map(|f| std::mem::take(&mut f.1));
        }
        elm
    }

    pub fn set_field_for_index(
        &mut self,
        field_index: FieldIndex,
        value: TypeValue,
    ) -> Result<(), VmError> {
        let mut elm = self.0.get_mut(field_index.first()?);

        for index in field_index.skip_first() {
            elm = elm
                .ok_or(VmError::MemOutOfBounds)?
                .as_mut_record()?
                .0
                .get_mut(*index)
                .map(|f| &mut f.1)
        }

        let e_tv = elm.ok_or(VmError::MemOutOfBounds)?;
        let new_field = &mut ElementTypeValue::try_from(value)?;
        std::mem::swap(e_tv, new_field);
        Ok(())
    }

    pub fn prepend_value(&mut self, value: TypeValue) -> Result<(), VmError> {
        let exist_v = std::mem::take(&mut self.0);
        let mut new_v = Vec::with_capacity(exist_v.len() + 1);
        new_v.push(ElementTypeValue::try_from(value)?);
        new_v.extend(exist_v);
        self.0 = new_v;

        Ok(())
    }

    pub fn append_value(&mut self, value: TypeValue) -> Result<(), VmError> {
        self.0.push(ElementTypeValue::try_from(value)?);
        Ok(())
    }

    pub fn insert_value(
        &mut self,
        index: usize,
        value: TypeValue,
    ) -> Result<(), VmError> {
        let mut new_v = Vec::with_capacity(self.0.len() + 1);

        new_v.extend_from_slice(&self.0[..index]);
        new_v.push(ElementTypeValue::try_from(value)?);
        new_v.extend_from_slice(&self.0[index..]);
        self.0 = new_v;

        Ok(())
    }

    pub fn prepend_vec(
        &mut self,
        values: Vec<TypeValue>,
    ) -> Result<(), VmError> {
        let exist_v = std::mem::take(&mut self.0);
        let mut new_v = Vec::with_capacity(exist_v.len() + values.len());

        for v in values {
            new_v.push(ElementTypeValue::try_from(v)?);
        }

        new_v.extend(exist_v);
        self.0 = new_v;

        Ok(())
    }

    pub fn append_vec(
        &mut self,
        values: Vec<TypeValue>,
    ) -> Result<(), VmError> {
        for v in values {
            self.0.push(ElementTypeValue::try_from(v)?)
        }

        Ok(())
    }

    pub fn insert_vec(
        &mut self,
        index: usize,
        values: Vec<TypeValue>,
    ) -> Result<(), VmError> {
        let mut new_v = Vec::with_capacity(self.0.len() + values.len());

        new_v.extend_from_slice(&self.0[..index]);

        for v in values {
            new_v.push(ElementTypeValue::try_from(v)?)
        }
        new_v.extend_from_slice(&self.0[index..]);
        self.0 = new_v;

        Ok(())
    }
}

impl<'a> From<&'a TypeDef> for List {
    fn from(_t: &'a TypeDef) -> Self {
        List::new(vec![ElementTypeValue::Primitive(TypeValue::Unknown)])
    }
}

impl std::fmt::Display for List {
    fn fmt(&self, f: &mut std::fmt::Formatter) -> std::fmt::Result {
        write!(f, "[")?;
        for (i, elem) in self.0.iter().enumerate() {
            if i > 0 {
                write!(f, ", ")?;
            }
            match elem {
                ElementTypeValue::Primitive(v) => write!(f, "{}", v)?,
                ElementTypeValue::Nested(v) => write!(f, "{}", v)?,
            }
        }
        write!(f, "]")
    }
}

impl RotoType for List {
    fn get_props_for_method(
        ty: TypeDef,
        method_name: &crate::ast::Identifier,
    ) -> Result<MethodProps, CompileError>
    where
        Self: std::marker::Sized,
    {
        if let TypeDef::List(ref list_ty_def) = ty {
            match method_name.ident.as_str() {
                "get" => Ok(MethodProps::new(
                    ty.clone(),
                    ListToken::Get.into(),
                    vec![TypeDef::U32],
                )),
                "remove" => Ok(MethodProps::new(
                    ty.clone(),
                    ListToken::Remove.into(),
                    vec![TypeDef::U32],
                )
                .consume_value()),
                "push" => Ok(MethodProps::new(
                    TypeDef::U32,
                    ListToken::Push.into(),
                    vec![*list_ty_def.clone()],
                )
                .consume_value()),
                "contains" => Ok(MethodProps::new(
                    TypeDef::Bool,
                    ListToken::Contains.into(),
                    vec![*list_ty_def.clone()],
                )),
                "len" => Ok(MethodProps::new(
                    TypeDef::U32,
                    ListToken::Contains.into(),
                    vec![],
                )),
                "first" => Ok(MethodProps::new(
                    *list_ty_def.clone(),
                    ListToken::First.into(),
                    vec![]
                )),
                "pop" => Ok(MethodProps::new(
                    *list_ty_def.clone(),
                    ListToken::Pop.into(),
                    vec![]
                )
                .consume_value()),
                _ => Err(format!(
                    "Unknown method '{}' for {}",
                    method_name.ident,
                    ty
                )
                .into()),
            }
        } else {
            Err(CompileError::new("Invalid list item type.".into()))
        }
    }

    fn into_type(
        self,
        _type_def: &TypeDef,
    ) -> Result<TypeValue, CompileError> {
        Err("List type cannot be converted into another type".into())
    }

    fn exec_value_method<'a>(
        &'a self,
        method: usize,
        args: &'a [StackValue],
        _res_type: TypeDef,
    ) -> Result<TypeValue, VmError> {
        match method.try_into()? {
            ListToken::Len => Ok(TypeValue::Builtin(BuiltinTypeValue::U32(
                self.0.len() as u32),
            )),
            ListToken::Contains if args.len() == 1 => {
                trace!("contains on collection, search: {:?}", args);
                Ok(self.iter().any(|e| e == args[0]).into())
            }
            ListToken::First => {
                match self.0.first() {
                    Some(ElementTypeValue::Nested(n)) => Ok(*n.clone()),
                    Some(ElementTypeValue::Primitive(p)) => Ok(p.clone()),
                    None => Ok(TypeValue::Unknown)
                }
            }
            _ => Err(VmError::InvalidMethodCall),
        }
    }

    fn exec_consume_value_method(
        mut self,
        method: usize,
        mut args: Vec<TypeValue>,
        _res_type: TypeDef,
    ) -> Result<TypeValue, VmError> {
        match method.try_into()? {
            ListToken::Get if args.len() == 1 => {
                Ok(match self.0.into_iter().find(|e| *e == args[0]) {
                    Some(e) => e.try_into()?,
                    None => TypeValue::Unknown,
                })
            }
            ListToken::Push => {
                self.0.push((args.remove(0)).try_into()?);
                Ok(TypeValue::List(self))
            }
            ListToken::Pop if !self.0.is_empty() => {
                match self.0.remove(0) {
                    ElementTypeValue::Nested(n) => Ok(*n),
                    ElementTypeValue::Primitive(p) => Ok(p),
                }
            },
            ListToken::Remove => todo!(),
            ListToken::Insert => todo!(),
            ListToken::Clear => todo!(),
            _m => Err(VmError::InvalidMethodCall),
        }
    }

    fn exec_type_method<'a>(
        _method_token: usize,
        _args: &[StackValue],
        _res_type: TypeDef,
    ) -> Result<TypeValue, VmError> {
        todo!()
    }
}

impl TryFrom<ListValueExpr> for List {
    type Error = CompileError;

    fn try_from(value: ListValueExpr) -> Result<Self, Self::Error> {
        let mut lvs = vec![];
        for v in value.values.iter() {
            match v.inner.clone().try_into() {
                Ok(v) => { lvs.push(v) },
                Err(e) => { return Err(e); }
            };
        }

        Ok(List(lvs))
    }
}

impl From<List> for TypeValue {
    fn from(value: List) -> Self {
        TypeValue::List(value)
    }
}

impl From<Vec<TypeValue>> for List {
    fn from(value: Vec<TypeValue>) -> Self {
        List::new(
            value
                .iter()
                .map(|v| ElementTypeValue::Primitive((*v).clone()))
                .collect::<Vec<_>>(),
        )
    }
}

#[derive(Debug)]
#[repr(u8)]
pub enum ListToken {
    Len = 0,
    Contains = 1,
    Get = 2,
    Push = 3,
    Pop = 4,
    Remove = 5,
    Insert = 6,
    Clear = 7,
    First = 8
}

impl TryFrom<usize> for ListToken {
    type Error = VmError;

    fn try_from(i: usize) -> Result<Self, VmError> {
        match i {
            0 => Ok(ListToken::Len),
            1 => Ok(ListToken::Contains),
            2 => Ok(ListToken::Get),
            3 => Ok(ListToken::Push),
            4 => Ok(ListToken::Pop),
            5 => Ok(ListToken::Remove),
            6 => Ok(ListToken::Insert),
            7 => Ok(ListToken::Clear),
            8 => Ok(ListToken::First),
            t => {
                error!("Cannot find method on List for token: {}", t);
                Err(VmError::InvalidMethodCall)
            }
        }
    }
}

impl From<ListToken> for usize {
    fn from(t: ListToken) -> Self {
        t as usize
    }
}

//---------------- Record type ----------------------------------------------

/// A recursive, materialized Record type that can contain any [`TypeValue`]
/// variant, including Lists and Records.
#[derive(Debug, PartialEq, Eq, Default, Clone, Hash)]
pub struct Record(Vec<(ShortString, ElementTypeValue)>);

impl<'a> Record {
    pub(crate) fn new(
        mut elems: Vec<(ShortString, ElementTypeValue)>,
    ) -> Self {
        elems.sort_by_key(|v| v.0.clone());
        Self(elems)
    }

    /// Sorted inserts on record creation time are essential for the `PartialEq`
    /// impl (equivalence testing) of a Record TypeDef. The TypeDefs of two
    /// Records are compared field-by-field in a simple zipped loop. Therefore
    /// all the fields need to be sorted in the same way (aligned), otherwise
    /// they'll be unequal, even if all the values are the same. This method
    /// assumes the TypeValues are ordered, and DOES NOT CHECK THE SORTING, but
    /// it does check whether the TypeValue of the record-to-be-created matches
    /// its type definition.
    pub fn create_instance_with_ordered_fields(
        ty: &TypeDef,
        kvs: Vec<(&str, TypeValue)>,
    ) -> Result<Record, CompileError> {
        if kvs.is_empty() {
            return Err(CompileError::new(
                "Can't create empty instance.".into(),
            ));
        }

        let shortstring_vec = kvs
            .iter()
            .map(|(name, ty)| (ShortString::from(*name), ty))
            .collect::<Vec<_>>();

        if let TypeDef::Record(_rec) = ty {
            if ty._check_record_fields(shortstring_vec.as_slice()) {
                TypeValue::create_record(kvs)
            } else {
                Err(CompileError::new(format!(
                    "Record fields do not match record type, \
                    expected instance of type {}, but got {:?}",
                    ty, shortstring_vec
                )))
            }
        } else {
            Err(CompileError::new("Not a record type".into()))
        }
    }

    // This method actually sorts first. It may save your ass, or it may
    // waste your time.
    pub fn create_instance_with_sort(
        ty: &TypeDef,
        mut kvs: Vec<(&str, TypeValue)>,
    ) -> Result<Record, CompileError> {
        if kvs.is_empty() {
            return Err(CompileError::new(
                "Can't create empty instance.".into(),
            ));
        }
        kvs.sort_by(|a, b| a.0.cmp(b.0));

        let shortstring_vec = kvs
            .iter()
            .map(|(name, ty)| (ShortString::from(*name), ty))
            .collect::<Vec<_>>();

        if let TypeDef::Record(_rec) = ty {
            if ty._check_record_fields(shortstring_vec.as_slice()) {
                TypeValue::create_record(kvs)
            } else {
                Err(CompileError::new(format!(
                    "Record fields do not match record type, expected \
                    instance of type {}, but got {:?}",
                    ty, shortstring_vec
                )))
            }
        } else {
            Err(CompileError::new("Not a record type".into()))
        }
    }

    pub fn _recurse_create(
        ty: &TypeDef,
        // the sequential TypeValue vec
        mut values: Vec<TypeValue>,
    ) -> Result<Vec<(ShortString, ElementTypeValue)>, VmError> {
        if values.is_empty() {
            return Err(VmError::InvalidRecord);
        }

        trace!("ordered values {:?}", values);
        let mut kvs: Vec<(ShortString, ElementTypeValue)> = vec![];
        if let TypeDef::Record(rec) = ty {
            for (field_name, field_type) in rec.iter() {
                if let TypeDef::Record(ref rec_type) = &**field_type {
                    let num_values = rec_type.level_0_len();
                    let part_values = values.split_off(values.len() - num_values);
                    kvs.extend(Self::_recurse_create(field_type, part_values)?);
                } else if let Some(value) = values.pop() {
                    kvs.push((field_name.clone(), ElementTypeValue::Primitive(value)));
                } else {
                    return Err(VmError::InvalidRecord);
                }
            }
        } else {
            trace!("TypeDef for ordered fields {:?}", ty);
            return Err(VmError::InvalidRecord);
        }
        trace!("KVS {:#?}", kvs);

        Ok(kvs)
    }

    /// This function requires quite the trust from our VM and the user, it
    /// takes a Vec of TypeValues under the assumption that they are exactly
    /// ordered the way the resulting Record is, so that the caller can omit
    /// the field NAMES, only supplying the values. If you have the field
    /// names available you should probably use the
    /// `create_instance_with_ordered_fields` method, which does check whether
    /// field names and type match.
    pub fn create_instance_from_ordered_fields(
        ty: &TypeDef,
        mut values: Vec<TypeValue>,
    ) -> Result<Record, VmError> {
        if values.is_empty() {
            return Err(VmError::InvalidRecord);
        }

        trace!("ordered values {:?}", values);
        let mut kvs = vec![];
        if let TypeDef::Record(rec) = ty {
            for (field_name, field_type) in rec.iter() {
                if let TypeDef::Record(ref rec_type) = &**field_type {
                    let num_values = rec_type.level_0_len();
                    let value = values.split_off(values.len() - num_values);
                    let a = Record::new(Self::_recurse_create(field_type, value)?);
                    kvs.push((field_name.clone(), ElementTypeValue::Nested(Box::new(a.into()))));
                } else if let Some(value) = values.pop() {
                    kvs.push((field_name.clone(), ElementTypeValue::Primitive(value)));
                } else {
                    return Err(VmError::InvalidRecord);
                }
            }
        } else {
            trace!("TypeDef for ordered fields {:?}", ty);
            return Err(VmError::InvalidRecord);
        }
        trace!("KVS {:#?}", kvs);

        Ok(Self(kvs))
    }

    pub fn get_values(&self) -> &[(ShortString, ElementTypeValue)] {
        &self.0[..]
    }

    pub fn len(&self) -> usize {
        self.0.len()
    }

    pub fn is_empty(&self) -> bool {
        self.0.is_empty()
    }

    pub fn iter(
        &self,
    ) -> impl Iterator<Item = &(ShortString, ElementTypeValue)> + '_ {
        self.0.iter()
    }

    pub fn get_value_for_field(
        &self,
        field: &'a str,
    ) -> Option<&ElementTypeValue> {
        self.0.iter().find(|(f, _)| f == &field).map(|(_, v)| v)
    }

    pub fn pop_value_for_field(
        &mut self,
        field: &'a str,
    ) -> Option<ElementTypeValue> {
        self.0
            .iter()
            .position(|(f, _)| f == &field)
            .map(|i| self.0.remove(i).1)
    }

    /// Get a reference to a field on a List, indicated by the first index in
    /// the field index, and then descent into that field, based on the
    /// following indexes in the field_index. Returns None if the field index
    /// is empty.
    pub fn get_field_by_index(
        &'a self,
        field_index: &FieldIndex,
    ) -> Option<&'a ElementTypeValue> {
        let mut elm = if let Ok(fi) = field_index.first() {
            self.0.get(fi).map(|f| &f.1)
        } else {
            return None;
        };

        for index in field_index.skip_first() {
            elm = elm?.as_record().ok()?.0.get(*index).map(|f| &f.1)
        }
        elm
    }

    /// Get a reference to a field on a List, indicated by the first index in
    /// the field index, and then descent into that field, based on the
    /// following indexes in the field_index. Returns None if the field index
    /// is empty.
    pub fn get_field_by_index_owned(
        &mut self,
        field_index: &FieldIndex,
    ) -> Option<ElementTypeValue> {
        let mut elm = if let Ok(fi) = field_index.first() {
            self.0.get_mut(fi).map(|f| std::mem::take(&mut f.1))
        } else {
            return None;
        };

        for index in field_index.skip_first() {
            elm = elm
                .or(None)?
                .into_record()
                .ok()?
                .0
                .get_mut(*index)
                .map(|f| std::mem::take(&mut f.1))
        }

        elm
    }

    pub fn get_field_by_single_index(
        &self,
        index: usize,
    ) -> Option<&(ShortString, ElementTypeValue)> {
        self.0.get(index)
    }

    pub fn set_value_on_field_index(
        &mut self,
        field_index: FieldIndex,
        value: TypeValue,
    ) -> Result<(), VmError> {
        let mut elm = self.0.get_mut(field_index.first()?);

        for index in field_index.skip_first() {
            elm = elm
                .ok_or(VmError::MemOutOfBounds)?
                .1
                .as_mut_record()
                .or(Err(VmError::InvalidValueType))?
                .0
                .get_mut(*index)
        }

        let e_tv = elm.ok_or(VmError::MemOutOfBounds)?;
        let new_field = &mut (e_tv.0.clone(), ElementTypeValue::try_from(value)?);
        std::mem::swap(e_tv, new_field);

        Ok(())
    }
}

impl Display for Record {
    fn fmt(&self, f: &mut Formatter<'_>) -> std::fmt::Result {
        write!(f, "{{")?;
        for (i, (field, elem)) in self.0.iter().enumerate() {
            if i > 0 {
                write!(f, ", ")?;
            }
            write!(f, "\n\t{}: ", field)?;
            match elem {
                ElementTypeValue::Primitive(v) => write!(f, "{}", v)?,
                ElementTypeValue::Nested(v) => write!(f, "{}", v)?,
            }
        }
        write!(f, "\n   }}")
    }
}

impl RotoType for Record {
    fn get_props_for_method(
        ty: TypeDef,
        method_name: &crate::ast::Identifier,
    ) -> Result<MethodProps, CompileError>
    where
        Self: std::marker::Sized,
    {
        match method_name.ident.as_str() {
            "get" => Ok(MethodProps::new(
                ty,
                RecordToken::Get.into(),
                vec![TypeDef::U32],
            )),
            "get_all" => {
                Ok(MethodProps::new(ty, RecordToken::GetAll.into(), vec![]))
            }
            "contains" => Ok(MethodProps::new(
                TypeDef::Bool,
                RecordToken::Contains.into(),
                vec![ty],
            )),
            _ => Err(format!(
                "Unknown method '{}' for Record type with fields {:?}",
                method_name.ident, ty
            )
            .into()),
        }
    }

    fn into_type(
        self,
        into_type: &TypeDef,
    ) -> Result<TypeValue, CompileError> {
        // Converting from a Record into a Record is not as straight-forward
        // as it is for primitive types, since we have to check whether the
        // fields in both completely match.
        trace!("CONVERT RECORD TYPE INSTANCE");
        match into_type {
            TypeDef::Record(_) => {
                if into_type == &TypeValue::Record(self.clone()) {
                    Ok(TypeValue::Record(self))
                } else {
                    Err(CompileError::from(format!(
                        "Record instance {} can't be converted into \
                            record type {}",
                        TypeDef::from(&TypeValue::from(self)),
                        into_type
                    )))
                }
            }
            _ => Err("Instance of type Record cannot be converted into \
            another type"
                .to_string()
                .into()),
        }
    }

    fn exec_value_method(
        &self,
        _method: usize,

        _args: &[StackValue],
        _res_type: TypeDef,
    ) -> Result<TypeValue, VmError> {
        todo!()
    }

    fn exec_consume_value_method(
        self,
        _method: usize,
        _args: Vec<TypeValue>,
        _res_type: TypeDef,
    ) -> Result<TypeValue, VmError> {
        todo!()
    }

    fn exec_type_method<'a>(
        _method_token: usize,
        _args: &[StackValue],
        _res_type: TypeDef,
    ) -> Result<TypeValue, VmError> {
        todo!()
    }
}

impl Serialize for Record {
    fn serialize<S>(&self, serializer: S) -> Result<S::Ok, S::Error>
    where
        S: Serializer,
    {
        let mut map = serializer.serialize_map(Some(self.len()))?;
        for (key, value) in self.iter() {
            map.serialize_entry(key.as_str(), value)?;
        }
        map.end()
    }
}

/// Value Expressions that contain a Record parsed as a pair of
/// `(field_name, value)` pairs. This turns it into an actual Record.
impl TryFrom<AnonymousRecordValueExpr> for Record {
    type Error = CompileError;

    fn try_from(value: AnonymousRecordValueExpr) -> Result<Self, Self::Error> {
        trace!("FROM ANONYMOUS RECORD VALUE EXPR");

        let mut kvs: Vec<(ShortString, ElementTypeValue)> = vec![];
        for (s, t) in value.key_values.iter() {
            match ElementTypeValue::try_from(t.inner.clone()) {
                Ok(t) => { kvs.push((s.ident.clone(),t)) },
                Err(e) => { return Err(e); }
            };
        }
        kvs.sort_by(|a, b| a.0.cmp(&b.0));
        Ok(Record(kvs))
    }
}

impl TryFrom<TypedRecordValueExpr> for Record {
    type Error = CompileError;
    
    fn try_from(value: TypedRecordValueExpr) -> Result<Self, Self::Error> {
        trace!("FROM TYPED RECORD VALUE EXPR");
        
        let mut kvs: Vec<(ShortString, ElementTypeValue)> = vec![];
        for (s, t) in value.key_values.iter() {
            match ElementTypeValue::try_from(t.inner.clone()) {
                Ok(t) => { kvs.push((s.ident.clone(),t)) },
                Err(e) => { return Err(e); }
            };
        }

        Ok(Record(kvs))
    }
}

impl From<Record> for TypeValue {
    fn from(value: Record) -> Self {
        TypeValue::Record(value)
    }
}

impl From<Record> for Vec<(ShortString, TypeDef)> {
    fn from(value: Record) -> Self {
        value
            .0
            .iter()
            .map(|ty| (ty.0.clone(), (&ty.1).into()))
            .collect::<Vec<(_, TypeDef)>>()
    }
}

#[derive(Debug)]
#[repr(u8)]
pub enum RecordToken {
    Get = 0,
    GetAll = 1,
    Contains = 2,
    Set = 3,
}

impl TryFrom<usize> for RecordToken {
    type Error = VmError;

    fn try_from(i: usize) -> Result<Self, VmError> {
        match i {
            0 => Ok(RecordToken::Get),
            1 => Ok(RecordToken::GetAll),
            2 => Ok(RecordToken::Contains),
            t => {
                error!("Cannot find method on Record for token: {}", t);
                Err(VmError::InvalidMethodCall)
            }
        }
    }
}

impl From<RecordToken> for usize {
    fn from(t: RecordToken) -> Self {
        t as usize
    }
}

//------------ EnumBytesRecord trait ----------------------------------------

/// This trait is used for BytesRecord types that are enums themselves,
/// currently that is only the `BytesRecord<BmpMessage>` type. This allows the
/// roto user to create match patterns for these BytesRecord instances.
///
/// Unlike a normal record, a bytes record need to have its recursive field
/// resolved in one go, there can be no intermediary methods that return a
/// (sub)-field value and then other methods can take that as argument for the
/// next recursion IN THE VM, because that would mean having to clone the
/// (sub-)field and probably the whole bytes message. This would defy the
/// point of lazy evaluation. Therefore this method takes the bytes record AND
/// the complete field index vec to go to do all the recursion in this method.
/// The data-fields of the variants in this enum are handled as closely as
/// possible to actual lazy fields. Note that we're still copying bytes out
/// into the actual variant. TODO.
pub trait EnumBytesRecord {
    fn get_variant(&self) -> LazyRecordTypeDef;

    /// Returns the [`TypeValue`] for a variant and `field_index`` on this
    /// `bytes_record`.
    ///
    /// Returns a [`TypeValue::Unknown`] if the requested
    /// variant does not match the bytes record. Returns an error if
    /// no field_index was specified.
    fn get_field_index_for_variant(
        &self,
        variant_token: LazyRecordTypeDef,
        field_index: &FieldIndex,
    ) -> Result<TypeValue, VmError>;

    fn is_variant(
        &self,
        variant_token: Token
    ) -> bool;
}

pub trait RecordType: AsRef<[u8]> {
    fn get_field_num() -> usize;
    fn into_typevalue(self) -> TypeValue;
    fn get_name() -> & 'static str;
}

//------------ BytesRecord type ---------------------------------------------

/// A wrapper around routecore types, used to store into a [`TypeValue`]. The
/// actual mapping between routecore methods and Roto record field names and
/// values does not happen here, but in the [`LazyRecord`]` type.
#[derive(Debug, Serialize, Clone)]
pub struct BytesRecord<T: RecordType>(T);

impl<T: RecordType + std::fmt::Debug> BytesRecord<T> {
    pub fn bytes_parser(&self) -> &T {
        &self.0
    }

    pub(crate) fn get_props_for_method(
        _type_def: TypeDef,
        method_name: &Identifier,
    ) -> Result<MethodProps, CompileError> {
        Err(CompileError::from(format!(
            "Cannot find field/method/\
        variant '{}' in BytesRecord with type '{}'",
            method_name,
            T::get_name()
        )))
    }

    pub fn into_inner(self) -> T {
        self.0
    }
}

impl<T: RecordType> AsRef<[u8]> for BytesRecord<T> {
    fn as_ref(&self) -> &[u8] {
        self.0.as_ref()
    }
}

impl<T: RecordType> Eq for BytesRecord<T> {}

impl<T: RecordType> PartialEq for BytesRecord<T> {
    fn eq(&self, other: &Self) -> bool {
        self.0.as_ref() == other.0.as_ref()
    }
}

impl<T: RecordType> std::hash::Hash for BytesRecord<T> {
    fn hash<H: std::hash::Hasher>(&self, state: &mut H) {
        self.0.as_ref().hash(state);
    }
}

impl<T: RecordType> From<T> for BytesRecord<T> {
    fn from(value: T) -> Self {
        BytesRecord(value)
    }
} 

//------------- LazyElementTypeValue type -----------------------------------

/// The containing element of a [`LazyRecord`], besides being able to store
/// recursive and simple collections (like its counterpart the materialized
/// LazyElementTypeValue), it can also host unevaluated expressions (as
/// closures) of field values, to be called by the VM at runtime.
#[allow(clippy::type_complexity)]
pub enum LazyElementTypeValue<'a, T: RecordType> {
    LazyRecord(LazyRecord<'a, T>),
    Lazy(Box<dyn Fn(&BytesRecord<T>) -> ElementTypeValue + 'a>),
    Materialized(ElementTypeValue),
}

impl<T: RecordType + std::fmt::Debug> LazyElementTypeValue<'_, T> {
    pub(crate) fn _into_materialized(
        self,
        raw_bytes: &BytesRecord<T>,
    ) -> Result<Self, VmError> {
        match self {
            LazyElementTypeValue::LazyRecord(rec) => {
                let rec = Record::try_from((&rec, raw_bytes))?;

                Ok(LazyElementTypeValue::Materialized(
                    ElementTypeValue::Primitive(rec.into()),
                ))
            }
            LazyElementTypeValue::Lazy(elm) => {
                Ok(LazyElementTypeValue::Materialized(elm(raw_bytes)))
            }
            LazyElementTypeValue::Materialized(_) => Ok(self),
        }
    }

    fn _materialize(&mut self, raw_bytes: &BytesRecord<T>) {
        if let LazyElementTypeValue::Lazy(elm) = self {
            *self = LazyElementTypeValue::Materialized(elm(raw_bytes));
        }
    }

    fn as_mut_record(&mut self) -> Result<&mut LazyRecord<T>, VmError> {
        todo!()
    }
}

impl<T: RecordType + std::fmt::Debug>
    TryFrom<(LazyElementTypeValue<'_, T>, &BytesRecord<T>)>
    for ElementTypeValue
{
    type Error = VmError;

    fn try_from(value: (LazyElementTypeValue<'_, T>, &BytesRecord<T>)) -> Result<Self, VmError> {
        match value {
            (LazyElementTypeValue::LazyRecord(rec), _) => {
                ElementTypeValue::try_from(TypeValue::Record(Record::try_from((
                    &rec, value.1,
                ))?))
            }
            (LazyElementTypeValue::Lazy(elm), raw_bytes) => Ok(elm(raw_bytes)),
            (LazyElementTypeValue::Materialized(elm), _) => Ok(elm),
        }
    }
}

impl<T: std::fmt::Debug + RecordType>
    TryFrom<(&LazyElementTypeValue<'_, T>, &BytesRecord<T>)>
    for ElementTypeValue
{
    type Error = VmError;

    fn try_from(
        (value, raw_bytes): (&LazyElementTypeValue<'_, T>, &BytesRecord<T>),
    ) -> Result<Self, VmError> {
        match (value, raw_bytes) {
            (LazyElementTypeValue::LazyRecord(rec), _) => {
                ElementTypeValue::try_from(TypeValue::Record(Record::try_from((
                    rec, raw_bytes,
                ))?))
            }
            (LazyElementTypeValue::Lazy(elm), raw_bytes) => Ok(elm(raw_bytes)),
            (LazyElementTypeValue::Materialized(elm), _) => Ok(elm.clone()),
        }
    }
}

impl<T: RecordType + std::fmt::Debug> std::fmt::Debug
    for LazyElementTypeValue<'_, T>
{
    fn fmt(&self, f: &mut Formatter<'_>) -> std::fmt::Result {
        match self {
            LazyElementTypeValue::Materialized(mat_v) => {
                write!(f, "{:?}", mat_v)
            }
            LazyElementTypeValue::LazyRecord(rec) => {
                write!(f, "unresolved lazy record {:?}", rec)
            }
            LazyElementTypeValue::Lazy(_lazy_elm) => {
                write!(f, "unresolved lazy value")
            }
        }
    }
}

impl<T: RecordType> std::fmt::Display for LazyElementTypeValue<'_, T> {
    fn fmt(&self, f: &mut Formatter<'_>) -> std::fmt::Result {
        if let LazyElementTypeValue::Materialized(mat_v) = self {
            write!(f, "{}", mat_v)
        } else {
            write!(f, "unresolved lazy value")
        }
    }
}

impl<'a, T: RecordType + std::fmt::Debug> LazyElementTypeValue<'a, T> {
    pub(crate) fn _as_materialized(
        &'a self,
        raw_bytes: BytesRecord<T>,
    ) -> Result<ElementTypeValue, VmError> {
        match self {
            LazyElementTypeValue::LazyRecord(ref rec) => {
                let rec = Record::try_from((rec, &raw_bytes))?;
                Ok(ElementTypeValue::Primitive(rec.into()))
            }
            LazyElementTypeValue::Lazy(elm) => Ok(elm(&raw_bytes)),
            LazyElementTypeValue::Materialized(elm) => Ok(elm.clone()),
        }
    }
}

//------------ LazyRecord type ----------------------------------------------

/// The [`LazyRecord`] type is the mapping between the routecore parser methods
/// and the roto record `(field_name, value)` pairs that we communicate to a
/// roto user. It contains neither the parser, nor the original bytes of
/// the message, instead each method of [`LazyRecord`] requires the caller (the
/// roto VM) to pass in a reference to the [`BytesRecord`]. A value whether lazily
/// evaluated or not, can be modified by the caller. The result of the
/// modification should be materialized into a (regular) roto record though,
/// the [`LazyRecord`] itself cannot be stored into a [`TypeValue`] variant.
#[derive(Debug)]
pub struct LazyRecord<'a, T: RecordType> {
    value: LazyNamedTypeDef<'a, T>,
    _is_materialized: bool,
    _raw_message: PhantomData<T>,
}

impl<'a, T: std::fmt::Debug + RecordType> LazyRecord<'a, T> {
    pub(crate) fn new(value: LazyNamedTypeDef<'a, T>) -> Self {
        LazyRecord {
            value,
            _is_materialized: false,
            _raw_message: PhantomData,
        }
    }

    pub(crate) fn from_type_def(
        ty: LazyNamedTypeDef<'a, T>,
    ) -> Result<LazyRecord<'a, T>, VmError> {
        Ok(Self {
            value: ty,
            _is_materialized: false,
            _raw_message: PhantomData,
        })
    }

    pub fn get_field_by_index(
        &self,
        field_index: &FieldIndex,
        raw_bytes: &BytesRecord<T>,
    ) -> Result<ElementTypeValue, VmError> {
        trace!(
            "get_field_by_index for {:?} w/ field index {:?}",
            self.value,
            field_index
        );
        let index = field_index.first().map_err(|_| VmError::InvalidMemoryAccess(0))?;
        self.value.get(index).and_then(|f| match &f.1 {
            LazyElementTypeValue::Lazy(l_value) => Some(l_value(raw_bytes)),
            LazyElementTypeValue::Materialized(m_value) => Some(m_value.clone()),
            LazyElementTypeValue::LazyRecord(rec) => rec
                .get_field_by_index(&field_index.skip_first().into(), raw_bytes).ok(),
        }).ok_or(VmError::InvalidFieldAccess)
    }

    pub fn get_field_by_index_as_owned(
        &self,
        field_index: &FieldIndex,
        raw_bytes: &BytesRecord<T>
    ) -> Result<StackValue, VmError> {
        let v = self
            .get_field_by_index(field_index, raw_bytes)?;

        Ok(StackValue::Owned(v.try_into()?))
    }

    pub fn exec_value_method(
        &self,
        _method: usize,
        _args: &[StackValue],
        _res_type: TypeDef,
        _raw_bytes: impl AsRef<[u8]>,
    ) -> Result<TypeValue, VmError> {
        todo!()
    }

    pub fn set_value_on_field_index(
        &'a mut self,
        field_index: FieldIndex,
        value: TypeValue,
    ) -> Result<(), VmError> {
        let mut elm: Option<&mut (ShortString, LazyElementTypeValue<'_, T>)> =
            self.value.get_mut(field_index.first()?);

        for index in field_index.skip_first() {
            elm = elm
                .ok_or(VmError::MemOutOfBounds)?
                .1
                .as_mut_record()?
                .value
                .get_mut(*index)
        }

        let e_tv = elm.ok_or(VmError::MemOutOfBounds)?;
        let new_field = &mut (
            e_tv.0.clone(),
            LazyElementTypeValue::Materialized(ElementTypeValue::try_from(value)?),
        );
        std::mem::swap(e_tv, new_field);

        Ok(())
    }
}

impl<T: RecordType> Display for LazyRecord<'_, T> {
    fn fmt(&self, f: &mut Formatter<'_>) -> std::fmt::Result {
        write!(f, "{{")?;
        for (i, (field, elm)) in self.value.iter().enumerate() {
            if i > 0 {
                write!(f, ", ")?;
            }
            write!(f, "\n\t{}: ", field)?;
            write!(f, "{}", elm)?;
        }
        write!(f, "\n   }}")
    }
}

impl<T: std::fmt::Debug + RecordType>
    TryFrom<(&LazyRecord<'_, T>, &BytesRecord<T>)> for Record
{
    type Error = VmError;

    fn try_from(value: (&LazyRecord<T>, &BytesRecord<T>)) -> Result<Self, VmError> {
        let mut fields = vec![];
        for (field, elm) in &value.0.value {
            fields.push((field.clone(), ElementTypeValue::try_from((elm, value.1))?));
        }

        Ok(Record(fields))
    }
}

impl<T: std::fmt::Debug + RecordType>
    TryFrom<(LazyRecord<'_, T>, &BytesRecord<T>)> for TypeValue
{
    type Error = VmError;

    fn try_from(value: (LazyRecord<T>, &BytesRecord<T>)) -> Result<Self, VmError> {
        let mut rec = vec![];
        for field in value.0.value {
            rec.push((field.0, ElementTypeValue::try_from((field.1, value.1))?));
        }
        Ok(TypeValue::Record(Record::new(rec)))
    }
}

#[derive(Debug)]
#[repr(u8)]
pub enum BytesRecordToken {
    Get = 0,
    GetAll = 1,
    Contains = 2,
    Set = 3,
}

impl TryFrom<usize> for BytesRecordToken {
    type Error = VmError;

    fn try_from(i: usize) -> Result<Self, VmError> {
        match i {
            0 => Ok(BytesRecordToken::Get),
            1 => Ok(BytesRecordToken::GetAll),
            2 => Ok(BytesRecordToken::Contains),
            t => {
                error!("Cannot find method on BytesRecord for token: {}", t);
                Err(VmError::InvalidMethodCall)
            }
        }
    }
}

impl From<BytesRecordToken> for usize {
    fn from(t: BytesRecordToken) -> Self {
        t as usize
    }
}<|MERGE_RESOLUTION|>--- conflicted
+++ resolved
@@ -293,7 +293,6 @@
         todo!()
     }
 
-<<<<<<< HEAD
     #[allow(dead_code)]
     fn exec_value_ref_method<'a>(
         &'a self,
@@ -328,12 +327,6 @@
     // the field index, and then descent into that field, based on the
     // following indexes in the field_index. Returns None if the field index
     // is empty.
-=======
-    /// Get a reference to a field on a List, indicated by the first index in
-    /// the field index, and then descent into that field, based on the
-    /// following indexes in the `field_index`. Returns `None` if the field index
-    /// is empty.
->>>>>>> 4a698338
     pub fn get_field_by_index(
         &self,
         field_index: FieldIndex,
