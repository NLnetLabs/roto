--- conflicted
+++ resolved
@@ -1,9 +1,3 @@
-<<<<<<< HEAD
-use inetnum::addr::Prefix;
-use string_interner::{backend::StringBackend, StringInterner};
-
-=======
->>>>>>> 9bdd5577
 use crate::{
     ast::Identifier,
     parser::meta::{Meta, MetaId},
