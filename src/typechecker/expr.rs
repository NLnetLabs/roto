--- conflicted
+++ resolved
@@ -479,11 +479,7 @@
         let t = match lit.node {
             String(_) => Type::Primitive(Primitive::String),
             Asn(_) => Type::Primitive(Primitive::Asn),
-<<<<<<< HEAD
             IpAddress(_) => Type::Primitive(Primitive::IpAddr),
-=======
-            IpAddress(_) => Type::Name(Identifier::from("IpAddr")),
->>>>>>> e57d4657
             Bool(_) => Type::Primitive(Primitive::Bool),
             Integer(_) => self.fresh_int(),
         };
