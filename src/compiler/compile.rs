--- conflicted
+++ resolved
@@ -1095,16 +1095,9 @@
         // `compile_expr` may increase state.mem_pos to temporarily store
         // argument variables. If we already have variables set here, then we
         // can just increase it, but if there are none, we're going to skip
-<<<<<<< HEAD
         // over 0, 1, 2, and 3 since they should host the RxType, TxType, the
         // BgpUpdateMessage and the Provenance object respectively.
         state.cur_mem_pos = u32::max(4, 1 + state.used_variables.len() as u32);
-=======
-        // over 0 and 1, since they should host the RxType and TxType
-        // respectively.
-        state.cur_mem_pos =
-            u32::max(2, 1 + state.used_variables.len() as u32);
->>>>>>> 91dec15a
         trace!(
             "VAR {:?} MEM POS {} TEMP POS START {}",
             var.0,
