// =========== RotoFilter trait ============================================

use serde::Serialize;

use crate::{
    ast::ShortString,
    compiler::compile::CompileError,
    types::{
        collections::Record,
        datasources::DataSourceMethodValue,
        enum_types::GlobalEnumTypeDef,
        typedef::{MethodProps, TypeDef},
        typevalue::TypeValue,
    },
    vm::{StackValue, VmError, FieldIndex},
};

#[derive(Debug, Clone, Eq, PartialEq, PartialOrd, Ord, Hash, Serialize)]
pub enum Token {
    /// A value represented by the index of the entry in the `variables`
    /// field of the [`SymbolTable`](crate::symbols::SymbolTable).
    Variable(usize),
    Method(usize),
    Variant(usize),
    Argument(usize),
    /// Action Sections can have arguments passed in, a symbol labelled with
    /// this token references that argument. The first usize represents the
    /// index of the TermSection for which it is the `with` argument. The
    /// second usize is the index of the `with` argument per `TermSection`. For
    /// now this is always zero (only one argument per `TermSection` allowed).
    ActionArgument(usize, usize),
    /// Terms, similar to `Token::ActionArgument`
    TermArgument(usize, usize),
    /// There can only ever be one RxType
    RxType(TypeDef),
    /// There can only ever be one TxType too
    TxType,
<<<<<<< HEAD
    // There can only ever be one RouteContext type too
    RouteContext(TypeDef),
    // External Data Sources
=======
    /// External Data Sources
>>>>>>> 4a698338
    Table(usize),
    Rib(usize),
    /// A generic stream that can be used by Roto to send messages to and that
    /// can be configured through a Roto script, e.g. a Kafka or a MQTT stream.
    OutputStream(usize),
    /// A mapping to the (recursive) field of a record, the first `u8` is a
    /// numbered field of the record, the second points into the first
    /// sub-field etc.
    FieldAccess(Vec<u8>),
    /// A numbered term section that was found in the evaluated symbol map.
    TermSection(usize),
    /// A term that is used only once (in a match expression) and will be
    /// compiled at the spot.
    AnonymousTerm,
    ActionSection(usize),
    NoAction,
    MatchAction(usize),
    /// `None`` as data indicates a constant that wasn't stored (yet) in the
    /// symbol table.
    Constant(Option<usize>),
    /// An anonymous record, the fields live in the `args` vec of the
    /// symbol.
    AnonymousRecord,
    TypedRecord,
    List,
    BuiltinType(u8),
    /// A named, hard-coded global Enum
    Enum(GlobalEnumTypeDef),
    /// Anonymous Enum
    AnonymousEnum,
    ConstEnumVariant,
    /// Some structural symbols that are non-terminal, meaning they have
    /// children, may not have to need any Token.
    NonTerminal,
}

impl Token {
    pub fn push(&mut self, value: u8) -> Result<(), CompileError> {
        match self {
            Token::FieldAccess(v) => v.push(value),
            _ => {
                return Err(CompileError::Internal(format!(
                    "Cannot add value with type '{}' to FieldAccess",
                    value
                )));
            }
        };

        Ok(())
    }

    pub fn is_term(&self) -> bool {
        matches!(self, Token::TermSection(_))
    }

    pub fn is_action(&self) -> bool {
        matches!(self, Token::ActionSection(_))
    }

    pub fn is_variable(&self) -> bool {
        matches!(self, Token::Variable(_))
    }

    pub fn is_argument(&self) -> bool {
        matches!(self, Token::Argument(_))
    }

    pub fn is_data_source(&self) -> bool {
        matches!(self, Token::Rib(_) | Token::Table(_))
    }
}

impl TryFrom<Token> for usize {
    type Error = CompileError;

    fn try_from(token: Token) -> Result<Self, CompileError> {        
        match token {
            Token::Table(v) | Token::Rib(v) => Ok(v),
            Token::Method(v) => Ok(v),
            Token::Variable(v) => Ok(v),
            Token::RxType(_) => Ok(0),
            Token::TxType => Ok(1),
            Token::Variant(v) => Ok(v),
            _ => Err(CompileError::Internal(
                    format!("Cannot convert {:?} to usize",
                    token
                )))
        }
    }
}

impl TryFrom<Token> for FieldIndex {
    type Error = CompileError;

    fn try_from(value: Token) -> Result<Self, Self::Error> {
        if let Token::FieldAccess(fa) = value {
            Ok(fa.iter().map(|fi| *fi as usize).collect::<Vec<_>>().into())
        } else {
            Err(CompileError::from(format!(
                "Cannot convert token {:?} into FieldIndex",
                value
            )))
        }
    }
}

pub trait RotoType: Into<TypeValue>
where
    Self: std::fmt::Debug + Sized,
{
    fn take_value(self) -> Self {
        self
    }

    fn get_props_for_method(
        ty: TypeDef,
        method_name: &super::ast::Identifier,
    ) -> Result<MethodProps, CompileError>
    where
        Self: std::marker::Sized;

    fn into_type(
        self,
        type_value: &TypeDef,
    ) -> Result<TypeValue, CompileError>
    where
        Self: std::marker::Sized;

    fn exec_value_method<'a>(
        &'a self,
        method_token: usize,
        args: &'a [StackValue],
        res_type: TypeDef,
    ) -> Result<TypeValue, VmError>;

    fn exec_consume_value_method(
        self,
        method_token: usize,
        args: Vec<TypeValue>,
        res_type: TypeDef,
    ) -> Result<TypeValue, VmError>;

    fn exec_type_method(
        method_token: usize,
        args: &[StackValue],
        res_type: TypeDef,
    ) -> Result<TypeValue, VmError>;
}

pub trait RotoRib: Send + Sync {
    fn exec_value_method<'a>(
        &'a self,
        method_token: usize,
        args: &'a [StackValue],
        res_type: TypeDef,
    ) -> Result<TypeValue, VmError>;

    fn exec_ref_value_method(
        &self,
        method_token: usize,
        args: &[StackValue],
        res_type: TypeDef,
    ) -> Result<DataSourceMethodValue, VmError>;

    fn get_by_key<'a>(&'a self, key: &str) -> Option<&'a Record>;

    fn len(&self) -> usize;

    fn is_empty(&self) -> bool;

    fn get_name(&self) -> ShortString;

    fn get_type(&self) -> TypeDef;
}<|MERGE_RESOLUTION|>--- conflicted
+++ resolved
@@ -35,13 +35,9 @@
     RxType(TypeDef),
     /// There can only ever be one TxType too
     TxType,
-<<<<<<< HEAD
     // There can only ever be one RouteContext type too
     RouteContext(TypeDef),
-    // External Data Sources
-=======
     /// External Data Sources
->>>>>>> 4a698338
     Table(usize),
     Rib(usize),
     /// A generic stream that can be used by Roto to send messages to and that
