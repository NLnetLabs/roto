//! Lowering a match expression

use std::collections::{HashMap, HashSet};

use crate::{
    ast::{self, Identifier, Match, Pattern},
    parser::meta::Meta,
    typechecker::types::Type,
};

use super::{
    ir::{Instruction, Operand, Var, VarKind},
    label::LabelRef,
    value::IrType,
    Lowerer,
};

impl Lowerer<'_> {
    /// Lower a match expression
    ///
    /// Lowering a match expression is quite tricky. Here's how we do it at
    /// the moment. Take this match expression:
    ///
    /// ```roto
    /// match x {
    ///     A(y) -> {}
    ///     B -> {}
    /// }
    /// ```
    ///
    /// The easiest thing to do is to treat it as one big if-else chain
    /// where we check whether each variant matches, but that is not
    /// particularly efficient. Instead, we should switch directly on the
    /// discriminant.
    ///
    /// First we evaluate `x` and then we go to a `switch` instruction,
    /// which has a label for each pattern. Simple enough. However, there
    /// are 2 things that make it more complicated: default patterns and
    /// guards.
    ///
    /// A guard requires us to do checks after switching on the
    /// discriminant. This expression for example:
    ///
    /// ```roto
    /// match x {
    ///     A(y) | y == 1 -> b1,
    ///     A(y) | y == 2 -> b2,
    ///     B -> b3,
    ///     A(y) -> b4,
    /// }
    /// ```
    ///
    /// Can be compiled like this expression:
    ///
    /// ```roto
    /// match x {
    ///     A(y) -> {
    ///         if y == 1 {
    ///             b1
    ///         } else if y == 2 {
    ///             b2
    ///         } else {
    ///             b4
    ///         }
    ///     }
    ///     B -> b3,
    /// }
    /// ```
    ///
    /// That means that we have to collect all the branches for variant `A`,
    /// to lower them together.
    ///
    /// Default patterns have to be added to each discriminant too. Here's
    /// a particularly interesting case:
    ///
    /// ```roto
    /// match x {
    ///     A(y) | c1 -> b1,
    ///     _ | c2 -> b2,
    ///     B | c3 -> b3,
    ///     _ -> b4,
    /// }
    /// ```
    ///
    /// This should be compiled equivalently to:
    ///
    /// ```roto
    /// match x {
    ///     A(y) -> {
    ///         if c1 { b1 }
    ///         else if c2 { b2 }
    ///         else { b4 }
    ///     }
    ///     B -> {
    ///         if c2 { b2 }
    ///         else if c3 { b3 }
    ///         else { b4 }
    ///     }
    /// }
    /// ```
    ///
    /// Note how the default patterns are added to the if-else chains for
    /// all possible discriminants.
    ///
    /// We do this by checking which variants occur in patterns and then
    /// making those chains for all branches that match that discriminant or
    /// are `_`.
    pub fn match_expr(&mut self, m: &Meta<Match>) -> Option<Operand> {
        let ast::Match { expr, arms } = &m.node;

        let ty = self.type_info.type_of(expr);
        let Type::Enum(_, variants) = &ty else {
            panic!("Should have been caught in typechecking")
        };

        let current_label = self.current_label();
        let lbl_prefix = self
            .label_store
            .wrap_internal(current_label, Identifier::from("match"));

        let default_lbl = self
            .label_store
            .wrap_internal(lbl_prefix, Identifier::from("default"));
        let continue_lbl = self.label_store.next(current_label);

        // First collect all the information needed to create the switches
        // to arrive at the right arm
        let branches: Vec<_> = arms
            .iter()
            .enumerate()
            .map(|(i, arm)| {
                let discriminant = match &arm.pattern.node {
                    Pattern::EnumVariant { variant, .. } => Some(
                        variants
                            .iter()
                            .position(|(s, _)| s == &variant.node)
                            .unwrap(),
                    ),
                    Pattern::Underscore => None,
                };
                (discriminant, arm, i)
            })
            .collect();

        // Get everything we need to match on in the outer layer
        // regardless of guards.
        let all_discriminants: HashSet<_> = branches
            .iter()
            .filter_map(|(d, _, _)| *d)
            .map(|d| {
                let ident = Identifier::from(&format!("case_{d}"));
                let lbl = self.label_store.wrap_internal(lbl_prefix, ident);
                (d, lbl)
            })
            .collect();

        let switch_branches = all_discriminants.iter().cloned().collect();

        // We need to know for the switch whether there are any default
        // branches. So start with this check
        let default_branches: Vec<_> =
            branches.iter().filter(|(d, _, _)| d.is_none()).collect();

        // We need some expression, otherwise typechecking would have failed.
        let Some(Operand::Place(op)) = self.expr(expr) else {
            panic!();
        };
        let discriminant = self.new_tmp();
        self.add(Instruction::Read {
            to: discriminant.clone(),
            from: op.clone().into(),
            ty: IrType::U8,
        });
        self.add(Instruction::Switch {
            examinee: discriminant.into(),
            branches: switch_branches,
            default: if default_branches.is_empty() {
                continue_lbl
            } else {
                default_lbl
            },
        });

        let arm_labels: HashMap<_, _> = branches
            .iter()
            .map(|(_, _, idx)| {
                let s = format!("arm_{idx}");
                let ident = Identifier::from(s);
                (*idx, self.label_store.wrap_internal(lbl_prefix, ident))
            })
            .collect();

        for (discriminant, lbl) in all_discriminants {
            // Each discriminant gets the branches for itself and `_`.
            // See doc comment on this function for more information.
            let branches: Vec<_> = branches
                .iter()
                .filter(|(d, _, _)| *d == Some(discriminant) || d.is_none())
                .collect();
            self.match_case(op.clone(), lbl, &branches, &arm_labels);
        }

        if !default_branches.is_empty() {
            self.match_case(op, default_lbl, &default_branches, &arm_labels);
        }

        // Here we finally create all the blocks for the expression of each
        // arm.
        let out = self.new_tmp();
        let mut any_assigned = false;
        for (_, arm, arm_index) in branches {
            self.new_block(arm_labels[&arm_index]);
            let ty = self.type_info.type_of(&arm.body);
            let val = self.block(&arm.body);
            if let Some(val) = val {
                if let Some(ty) = self.lower_type(&ty) {
                    self.add(Instruction::Assign {
                        to: out.clone(),
                        val,
                        ty,
                    });
                }
                any_assigned = true;
            }
            self.add(Instruction::Jump(continue_lbl));
        }

        self.new_block(continue_lbl);

        if any_assigned {
            Some(out.into())
        } else {
            None
        }
    }

    fn match_case(
        &mut self,
        examinee: Var,
        lbl: LabelRef,
        branches: &[&(Option<usize>, &ast::MatchArm, usize)],
        arm_labels: &HashMap<usize, LabelRef>,
    ) {
        self.new_block(lbl);

        let ident = Identifier::from("guard_0");
        let guard_lbl = self.label_store.wrap_internal(lbl, ident);
        self.add(Instruction::Jump(guard_lbl));

        let mut next_lbl = guard_lbl;

        for (i, (_, arm, arm_index)) in branches.iter().enumerate() {
            let guard_lbl = next_lbl;
            self.new_block(guard_lbl);

            if let Pattern::EnumVariant {
                variant: _,
                data_field: Some(var),
            } = &arm.pattern.node
            {
                let ty = self.type_info.type_of(var);
                let name = self.type_info.resolved_name(var);

                // The offset of the field is (at least) 1 because of the
                // discriminant.
                let offset =
                    1 + self.type_info.padding_of(&ty, 1, self.runtime);
                let val =
                    self.read_field(examinee.clone().into(), offset, &ty);
<<<<<<< HEAD
                let ty = self.lower_type(&ty);
                self.add(Instruction::Assign {
                    to: Var {
                        scope: name.scope,
                        kind: VarKind::Explicit(ident),
                    },
                    val,
                    ty,
                });
=======
                if let Some(val) = val {
                    let ty = self.lower_type(&ty).unwrap();
                    self.add(Instruction::Assign {
                        to: Var {
                            scope,
                            kind: VarKind::Explicit(ident),
                        },
                        val,
                        ty,
                    });
                }
>>>>>>> f8109197
            }

            let ident = Identifier::from(format!("guard_{}", i + 1));
            next_lbl = self.label_store.wrap_internal(lbl, ident);

            let arm_label = arm_labels[arm_index];
            if let Some(guard) = &arm.guard {
                let op = self.expr(guard).unwrap();

                self.add(Instruction::Switch {
                    examinee: op,
                    branches: vec![(1, arm_label)],
                    default: next_lbl,
                });
            } else {
                self.add(Instruction::Jump(arm_label));
            }
        }
    }
}<|MERGE_RESOLUTION|>--- conflicted
+++ resolved
@@ -267,29 +267,17 @@
                     1 + self.type_info.padding_of(&ty, 1, self.runtime);
                 let val =
                     self.read_field(examinee.clone().into(), offset, &ty);
-<<<<<<< HEAD
-                let ty = self.lower_type(&ty);
-                self.add(Instruction::Assign {
-                    to: Var {
-                        scope: name.scope,
-                        kind: VarKind::Explicit(ident),
-                    },
-                    val,
-                    ty,
-                });
-=======
                 if let Some(val) = val {
                     let ty = self.lower_type(&ty).unwrap();
                     self.add(Instruction::Assign {
                         to: Var {
-                            scope,
+                            scope: name.scope,
                             kind: VarKind::Explicit(ident),
                         },
                         val,
                         ty,
                     });
                 }
->>>>>>> f8109197
             }
 
             let ident = Identifier::from(format!("guard_{}", i + 1));
