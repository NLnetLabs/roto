--- conflicted
+++ resolved
@@ -62,11 +62,7 @@
 
 // A attributes Change Set allows a user to create a set of changes to an
 // existing (raw) BGP Update message.
-<<<<<<< HEAD
-#[derive(Debug, PartialEq, Eq, Clone, Hash)]
-=======
-#[derive(Debug, PartialEq, Eq, Clone, Serialize)]
->>>>>>> 9305b1fc
+#[derive(Debug, PartialEq, Eq, Clone, Serialize, Hash)]
 pub struct AttrChangeSet {
     #[serde(skip_serializing_if = "ReadOnlyScalarOption::is_none")]
     pub prefix: ReadOnlyScalarOption<Prefix>, // Read-only prefix typevalue, for referencing it.
@@ -118,12 +114,8 @@
 
 //------------ ScalarOption ------------------------------------------------
 
-<<<<<<< HEAD
-#[derive(Clone, Debug, PartialEq, Eq, Hash)]
-=======
-#[derive(Clone, Debug, PartialEq, Eq, Serialize)]
+#[derive(Clone, Debug, PartialEq, Eq, Hash, Serialize)]
 #[serde(transparent)]
->>>>>>> 9305b1fc
 pub struct ScalarOption<T: ScalarValue> {
     #[serde(skip_serializing_if = "Option::is_none")]
     value: Option<TypeValue>,
@@ -198,12 +190,8 @@
 
 //------------ ReadOnlyScalarOption -----------------------------------------
 
-<<<<<<< HEAD
-#[derive(Debug, PartialEq, Eq, Clone, Hash)]
-=======
-#[derive(Debug, PartialEq, Eq, Clone, Serialize)]
+#[derive(Debug, PartialEq, Eq, Clone, Hash, Serialize)]
 #[serde(transparent)]
->>>>>>> 9305b1fc
 pub struct ReadOnlyScalarOption<T: ScalarValue + Into<TypeValue>> {
     #[serde(skip_serializing_if = "Option::is_none")]
     value: Option<TypeValue>,
@@ -230,21 +218,13 @@
 
 //------------ TodoOption ---------------------------------------------------
 
-<<<<<<< HEAD
-#[derive(Debug, PartialEq, Eq, Copy, Clone, Hash)]
-=======
-#[derive(Debug, PartialEq, Eq, Copy, Clone, Serialize)]
->>>>>>> 9305b1fc
+#[derive(Debug, PartialEq, Eq, Copy, Clone, Serialize, Hash)]
 pub struct Todo;
 
 //------------ VectorOption -------------------------------------------------
 
-<<<<<<< HEAD
-#[derive(Clone, Debug, PartialEq, Eq, Hash)]
-=======
-#[derive(Clone, Debug, PartialEq, Eq, Serialize)]
+#[derive(Clone, Debug, PartialEq, Eq, HAsh, Serialize)]
 #[serde(transparent)]
->>>>>>> 9305b1fc
 pub struct VectorOption<V: VectorValue + Into<TypeValue>> {
     #[serde(skip_serializing_if = "Option::is_none")]
     value: Option<TypeValue>,
