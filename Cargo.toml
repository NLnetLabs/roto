[package]
name = "roto"
version = "0.1.0"
edition = "2021"
authors = ["The NLnet Labs RPKI team <rpki-team@nlnetlabs.nl>"]
description = "A modular analytical BGP Engine"
documentation = "https://docs.rs/roto/"
homepage = "https://nlnetlabs.nl/projects/routing/roto/"
repository = "https://github.com/NLnetLabs/roto/"
keywords = ["routing", "bgp"]
categories = ["network-programming"]
license = "BSD-3-Clause"

[dependencies]
log = "0.4"
# use branch aspath-with-hops
routecore = { version = "0.4.0-dev", features = ["bgp"], git = "https://github.com/NLnetLabs/routecore.git" }
<<<<<<< HEAD
=======
arc-swap = "^1.5"
>>>>>>> 12660b37
bytes = "1"
nom = "7.1"
smallvec = { version = "1.8", features = [ "const_generics" ] }

[dev-dependencies]
env_logger = "0.10"
rotonda-store      = { version = "0.3.0-pre.2", git = "https://github.com/NLnetLabs/rotonda-store.git" }<|MERGE_RESOLUTION|>--- conflicted
+++ resolved
@@ -15,10 +15,7 @@
 log = "0.4"
 # use branch aspath-with-hops
 routecore = { version = "0.4.0-dev", features = ["bgp"], git = "https://github.com/NLnetLabs/routecore.git" }
-<<<<<<< HEAD
-=======
 arc-swap = "^1.5"
->>>>>>> 12660b37
 bytes = "1"
 nom = "7.1"
 smallvec = { version = "1.8", features = [ "const_generics" ] }
