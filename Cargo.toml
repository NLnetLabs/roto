[package]
name = "roto"
version = "0.1.0"
edition = "2021"
authors = ["The NLnet Labs RPKI team <rpki-team@nlnetlabs.nl>"]
description = "A modular analytical BGP Engine"
documentation = "https://docs.rs/roto/"
homepage = "https://nlnetlabs.nl/projects/routing/roto/"
repository = "https://github.com/NLnetLabs/roto/"
keywords = ["routing", "bgp"]
categories = ["network-programming"]
license = "BSD-3-Clause"

[dependencies]
log = "0.4"

arc-swap = "^1.5"
bytes = { version = "1", features = [ "serde" ] }
nom = "7.1"
smallvec = { version = "1.8", features = [ "const_generics", "serde" ] }
serde = { version = "1.0", features = [ "derive", "rc" ] }

<<<<<<< HEAD
# routecore = { version = "0.4.0-dev", features = ["bgp", "serde"], git = "https://github.com/NLnetLabs/routecore.git" }
routecore = { version = "0.4.0-dev", features = ["bgp", "serde", "bmp"], path = "../../routecore/" }
# rotonda-store = { version = "0.3.0-pre.2", git = "https://github.com/NLnetLabs/rotonda-store.git" }
rotonda-store = { path = "../rotonda-store" }
=======
routecore = { version = "0.4.0-dev", features = ["bgp", "serde"], git = "https://github.com/NLnetLabs/routecore.git" }
rotonda-store = { version = "0.3.0-pre.2", git = "https://github.com/NLnetLabs/rotonda-store.git", branch = "mergeupdate-userdata" }
>>>>>>> 20751248

[dev-dependencies]
env_logger = "0.10"<|MERGE_RESOLUTION|>--- conflicted
+++ resolved
@@ -20,15 +20,10 @@
 smallvec = { version = "1.8", features = [ "const_generics", "serde" ] }
 serde = { version = "1.0", features = [ "derive", "rc" ] }
 
-<<<<<<< HEAD
 # routecore = { version = "0.4.0-dev", features = ["bgp", "serde"], git = "https://github.com/NLnetLabs/routecore.git" }
 routecore = { version = "0.4.0-dev", features = ["bgp", "serde", "bmp"], path = "../../routecore/" }
-# rotonda-store = { version = "0.3.0-pre.2", git = "https://github.com/NLnetLabs/rotonda-store.git" }
+# rotonda-store = { version = "0.3.0-pre.2", git = "https://github.com/NLnetLabs/rotonda-store.git", branch = "mergeupdate-userdata" }
 rotonda-store = { path = "../rotonda-store" }
-=======
-routecore = { version = "0.4.0-dev", features = ["bgp", "serde"], git = "https://github.com/NLnetLabs/routecore.git" }
-rotonda-store = { version = "0.3.0-pre.2", git = "https://github.com/NLnetLabs/rotonda-store.git", branch = "mergeupdate-userdata" }
->>>>>>> 20751248
 
 [dev-dependencies]
 env_logger = "0.10"