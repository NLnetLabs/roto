[package]
name = "roto"
version.workspace = true
edition.workspace = true
authors.workspace = true
rust-version.workspace = true
license.workspace = true
description.workspace = true
documentation.workspace = true
repository.workspace = true
homepage.workspace = true
keywords.workspace = true
categories.workspace = true
exclude = [
  "/.github",
  "/tests",
  "/vscode-extension",
]

[[bin]]
name = "roto"
path = "src/main.rs"
required-features = ["cli"]
test = false
bench = false

[features]
cli = ["clap"]
logger = ["env_logger"]

[dependencies]
ariadne = "0.5.1"
<<<<<<< HEAD
clap = { version = "4.4.6", features = ["derive"] }
env_logger = "0.11"
unicode-ident = "1.0.18"
=======
clap = { version = "4.4.6", features = ["derive"], optional = true }
env_logger = { version = "0.11", optional = true }
icu = { version = "1.5.0", features = ["compiled_data"] }
>>>>>>> 79cec3e9
inetnum = "0.1.0"
log = "0.4"
roto-macros = { workspace = true }
symbol_table = { version = "0.4.0", features = ["global"] }

[dependencies.cranelift]
version = "0.120.0"
features = ["frontend", "jit", "module", "native"]

[dependencies.cranelift-codegen]
version = "0.120.0"
features = ["disas"]

[dev-dependencies]
bytes = "1"
insta = { version = "1.43.1", features = ["glob"] }
routecore = { version = "0.5", features = ["bgp", "bmp", "serde"] }
tabled = { version = "0.18.0", default-features = false, features = ["std"] }

[profile.profiling]
inherits = "release"
lto = true
strip = "none"
debug = "full"

[workspace]
members = ["macros"]

[workspace.package]
version = "0.6.0"
edition = "2021"
authors = ["NLnet Labs <routing-team@nlnetlabs.nl>"]
license = "BSD-3-Clause"
rust-version = "1.84"
description = "strongly-typed, compiled language for Rotonda"
documentation = "https://docs.rs/roto/"
repository = "https://github.com/NLnetLabs/roto/"
homepage = "https://www.nlnetlabs.nl/projects/routing/rotonda/"
keywords = ["routing", "bgp"]
categories = ["network-programming"]
readme = "README.md"

[workspace.dependencies]
roto-macros = { path = "macros", version = "0.6.0" }
proc-macro2 = "1.0.86"
quote = "1.0.37"
syn = { version = "2.0.77", features = ["full"] }<|MERGE_RESOLUTION|>--- conflicted
+++ resolved
@@ -30,15 +30,9 @@
 
 [dependencies]
 ariadne = "0.5.1"
-<<<<<<< HEAD
-clap = { version = "4.4.6", features = ["derive"] }
-env_logger = "0.11"
-unicode-ident = "1.0.18"
-=======
 clap = { version = "4.4.6", features = ["derive"], optional = true }
 env_logger = { version = "0.11", optional = true }
-icu = { version = "1.5.0", features = ["compiled_data"] }
->>>>>>> 79cec3e9
+unicode-ident = "1.0.18"
 inetnum = "0.1.0"
 log = "0.4"
 roto-macros = { workspace = true }
