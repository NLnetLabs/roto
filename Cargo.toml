[package]
name = "roto"
version = "0.1.0"
edition = "2021"
authors = ["The NLnet Labs RPKI team <rpki-team@nlnetlabs.nl>"]
description = "A modular analytical BGP Engine"
documentation = "https://docs.rs/roto/"
homepage = "https://nlnetlabs.nl/projects/routing/roto/"
repository = "https://github.com/NLnetLabs/roto/"
keywords = ["routing", "bgp"]
categories = ["network-programming"]
license = "BSD-3-Clause"

[dependencies]
log = "0.4"

arc-swap = "^1.5"
bytes = { version = "1", features = [ "serde" ] }
nom = "7.1"
paste = "1.0.13"
smallvec = { version = "1.8", features = [ "const_generics", "serde" ] }
serde = { version = "1.0", features = [ "derive", "rc" ] }

<<<<<<< HEAD
# routecore = { version = "0.4.0-dev", features = ["bgp", "serde"], git = "https://github.com/NLnetLabs/routecore.git" }
routecore = { version = "0.4.0-dev", features = ["bgp", "serde", "bmp"], path = "../../routecore/" }
# rotonda-store = { version = "0.3.0-pre.2", git = "https://github.com/NLnetLabs/rotonda-store.git", branch = "mergeupdate-userdata" }
rotonda-store = { path = "../rotonda-store" }
=======
routecore = { version = "0.4.0-dev", features = ["bgp", "serde"], git = "https://github.com/NLnetLabs/routecore.git" }
rotonda-store = { version = "0.3.0-pre.3", git = "https://github.com/NLnetLabs/rotonda-store.git" }
>>>>>>> 337c5854

[dev-dependencies]
env_logger = "0.10"<|MERGE_RESOLUTION|>--- conflicted
+++ resolved
@@ -21,15 +21,8 @@
 smallvec = { version = "1.8", features = [ "const_generics", "serde" ] }
 serde = { version = "1.0", features = [ "derive", "rc" ] }
 
-<<<<<<< HEAD
-# routecore = { version = "0.4.0-dev", features = ["bgp", "serde"], git = "https://github.com/NLnetLabs/routecore.git" }
-routecore = { version = "0.4.0-dev", features = ["bgp", "serde", "bmp"], path = "../../routecore/" }
-# rotonda-store = { version = "0.3.0-pre.2", git = "https://github.com/NLnetLabs/rotonda-store.git", branch = "mergeupdate-userdata" }
-rotonda-store = { path = "../rotonda-store" }
-=======
-routecore = { version = "0.4.0-dev", features = ["bgp", "serde"], git = "https://github.com/NLnetLabs/routecore.git" }
+routecore = { version = "0.4.0-dev", features = ["bgp", "serde", "bmp"], git = "https://github.com/NLnetLabs/routecore.git" }
 rotonda-store = { version = "0.3.0-pre.3", git = "https://github.com/NLnetLabs/rotonda-store.git" }
->>>>>>> 337c5854
 
 [dev-dependencies]
 env_logger = "0.10"