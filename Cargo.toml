--- conflicted
+++ resolved
@@ -15,28 +15,19 @@
 log = "0.4"
 
 arc-swap        = "^1.6"
-<<<<<<< HEAD
 bytes           = { version = "1.5", features = [ "serde" ] }
 chrono             = "0.4"
-=======
-bytes           = { version = "1", features = [ "serde" ] }
 logos           = "0.14.0"
->>>>>>> 4a698338
 nom             = "7.1"
 paste           = "1.0.14"
 smallvec        = { version = "1.11", features = [ "const_generics", "serde" ] }
 serde           = { version = "1.0", features = [ "derive", "rc" ] }
-<<<<<<< HEAD
 inetnum         = { version = "0.1.0", features = ["arbitrary", "serde"] }
 rotonda-store   = { git = "https://github.com/nlnetlabs/rotonda-store", branch = "main" }
 routecore       = { git = "https://github.com/nlnetlabs/routecore", rev = "920fd", features = ["bgp", "bmp", "serde"]}
 # routecore       = { path = "../../routecore-pab", features = ["bgp", "bmp", "serde"] }
-=======
-routecore       = { version = "0.4.0", features = ["bgp", "bmp", "serde"] }
-rotonda-store   = { version = "0.3.0" }
 clap            = { version = "4.4.6", features = ["derive"] }
 ariadne         = "0.4.0"
->>>>>>> 4a698338
 
 [dev-dependencies]
 env_logger  = "0.10"
