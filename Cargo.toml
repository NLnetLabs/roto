--- conflicted
+++ resolved
@@ -28,11 +28,8 @@
 default = ["cli"]
 cli = ["clap"]
 logger = ["env_logger"]
-<<<<<<< HEAD
 selinux-fix = ["cranelift-jit/selinux-fix"]
-=======
 disas = ["cranelift-codegen/disas"]
->>>>>>> b212e5fd
 
 [dependencies]
 ariadne = "0.5.1"
